--- conflicted
+++ resolved
@@ -17,12 +17,10 @@
 
 class SubmissionsListPanel extends PKPSubmissionsListPanel {
 
-<<<<<<< HEAD
 	/** @var boolean Whether to show inactive section filters */
 	public $includeActiveSectionFiltersOnly = false;
-=======
+
 	public $includeIssuesFilter = false;
->>>>>>> 6be93c5c
 
 	/**
 	 * @copydoc PKPSubmissionsListPanel::getConfig()
