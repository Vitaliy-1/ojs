--- conflicted
+++ resolved
@@ -50,8 +50,7 @@
 			$section = $sectionDao->getById($sectionId, $journal->getId());
 		}
 
-<<<<<<< HEAD
-		if (isset($section) ) {
+		if (isset($section)) {
 			$this->setData(array(
 				'title' => $section->getTitle(null), // Localized
 				'abbrev' => $section->getAbbrev(null), // Localized
@@ -72,31 +71,11 @@
 					'assignedToSection' => (int) $this->getSectionId(),
 				]),
 			));
+		} else {
+			$this->setData([
+			'assignedSubeditors' => [],
+			]);
 		}
-=======
-		if (isset($section)) $this->setData([
-			'title' => $section->getTitle(null), // Localized
-			'abbrev' => $section->getAbbrev(null), // Localized
-			'reviewFormId' => $section->getReviewFormId(),
-			'metaIndexed' => !$section->getMetaIndexed(), // #2066: Inverted
-			'metaReviewed' => !$section->getMetaReviewed(), // #2066: Inverted
-			'abstractsNotRequired' => $section->getAbstractsNotRequired(),
-			'identifyType' => $section->getIdentifyType(null), // Localized
-			'editorRestriction' => $section->getEditorRestricted(),
-			'hideTitle' => $section->getHideTitle(),
-			'hideAuthor' => $section->getHideAuthor(),
-			'policy' => $section->getPolicy(null), // Localized
-			'wordCount' => $section->getAbstractWordCount(),
-			'assignedSubeditors' => Services::get('user')->getIds([
-				'contextId' => Application::get()->getRequest()->getContext()->getId(),
-				'roleIds' => ROLE_ID_SUB_EDITOR,
-				'assignedToSection' => (int) $this->getSectionId(),
-			]),
-		]);
-		else $this->setData([
-			'assignedSubeditors' => [],
-		]);
->>>>>>> 0d270776
 
 		parent::initData();
 	}
