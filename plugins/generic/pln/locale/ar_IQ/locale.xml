<?xml version="1.0" encoding="UTF-8"?>
<!DOCTYPE locale SYSTEM "../../../../../lib/pkp/dtd/locale.dtd">

<!--
  * plugins/generic/pln/locale/ar_IQ/locale.xml
  *
  * Copyright (c) 2013-2015 Simon Fraser University Library
  * Copyright (c) 2003-2015 John Willinsky
  * Distributed under the GNU GPL v3. For full terms see the file docs/COPYING.
  *
  * PLN plugin localization strings
  -->
 
<locale name="ar_IQ" full_name="العربية">
	<message key="plugins.generic.pln">إضافة مشروع المعرفة العامة PLN</message>
	<message key="plugins.generic.pln.description">إن إضافة مشروع المعرفة العامة PLN ستقوم بإيداع محتوياتك المنشورة في شبكة LOCKSS الخاصة من أجل الحفاظ عليها.</message>
	<message key="plugins.generic.pln.manager.setup.description"><![CDATA[<strong>الشبكة الخاصة لمشروع المعرفة العامة LOCKSS</strong><br /><br />لطفاً، إقرأ <a href="https://pkp.sfu.ca/pkp-lockss/" target="_blank">نظرة عامة على PLN لمشروع المعرفة العامة</a> ومن ثم أكمل <a href="{$plnPluginURL}">هذا النموذج البسيط</a>. هذا الخيار سيمكنك من تضمين مجلتك في الشبكة الاصة لمشروع المعرفة العامة LOCKSS (PKP PLN).]]></message>
	
	<message key="plugins.generic.pln.settings_page">إعدادات إضافة PLN لمشروع المعرفة العامة</message>
	<message key="plugins.generic.pln.settings">الإعدادات</message>
	<message key="plugins.generic.pln.settings.saved">تم حفظ إعدادات PLN لمشروع المعرفة العامة.</message>
	<message key="plugins.generic.pln.settings.terms_of_use">شروط الاستعمال</message>
	<message key="plugins.generic.pln.settings.terms_of_use_help">قبل الإيداع في شبكة ما، من الضروري الموافقة على كل شروطها للعمل.</message>
	<message key="plugins.generic.pln.settings.terms_of_use_agree">أوافق</message>
	<message key="plugins.generic.pln.settings.journal_uuid">رمز تعريف المجلة</message>
	<message key="plugins.generic.pln.settings.journal_uuid_help">هذا هو رمز تعريف مجلتك لـ PLN الخاص بمشروع المعرفة العامة. بإمكانك مشاركته مع مدراء PLN لمشروع المعرفة العامة لأغراض الحصول على الدعم.</message>
	<message key="plugins.generic.pln.settings.refresh">تنشيط</message>
	<message key="plugins.generic.pln.settings.refresh_help">إن لم يكن هناك فقرات مدرجة أعلاه لأي سبب كان، أو أنك على علم بأن تلك الفقرات قد تم تعديلها، أنقر على زر تنشيط لمحاولة عرض الفقرات مجدداً.</message>
	
<<<<<<< HEAD
	<message key="plugins.generic.pln.required.object_type">لطفاً، إختر نوعية مكون الإيداع.</message>
=======
	<message key="plugins.generic.pln.required.pln_network">لطفاً، إختر شبكة PLN.</message>

    <message key="plugins.generic.pln.settings.pln_network">رابط شبكة PLN</message>
    <message key="plugins.generic.pln.settings.pln_network_help">رابط الإنترنت للملقم المرحلي لشبكتك. لا تغيره ما لم يطلب منك ذلك أحد العاملين في شبكتك.</message>
    <message key="plugins.generic.pln.settings.pln_network_invalid">رابط الإنترنت المحدد غير صحيح. لطفاً، أنقر الرابط نقراً مزدوجاً ثم حاول مجدداً.</message>
    <message key="plugins.generic.pln.settings.pln_network_path_invalid">رابط شبكة PLN ينبغي أن يتضمن مسمى المضيف ومخططه، وقد يشتمل أيضاً على رقم المنفذ. لا يجب أن يتضمن مسميات حوافظ الملفات أو نصوص استعلامات أو أسماء مستخدمين وكلمات مرورهم، أو حتى مقاطع مجتزأة من روابط الإنترنت.</message>

    <message key="plugins.generic.pln.required.object_type">لطفاً، إختر نوعية مكون الإيداع.</message>
>>>>>>> 609470bf
	<message key="plugins.generic.pln.required.object_threshold">لطفاً، إختر عتبة مكون الإيداع.</message>
	<message key="plugins.generic.pln.required.terms_of_use_agreement">الموافقة على شروط استعمال الشبكة أمر ضروري لغرض الإيداع في PLN.</message>
	
	<message key="plugins.generic.pln.objects.article">المؤلَّف</message>
	<message key="plugins.generic.pln.objects.issue">العدد</message>

	<message key="plugins.generic.pln.status_page">حالة إضافة PLN لمشروع المعرفة العامة</message>
	<message key="plugins.generic.pln.status.network_status">حالة الشبكة: {$networkStatusMessage}</message>
	<message key="plugins.generic.pln.status.deposits">الإيداعات</message>
	<message key="plugins.generic.pln.status">الحالة</message>
	<message key="plugins.generic.pln.status.id">رمز التعريف</message>
	<message key="plugins.generic.pln.status.type">النوع</message>
	<message key="plugins.generic.pln.status.items">الفقرات</message>
	<message key="plugins.generic.pln.status.packaged">معبأة</message>
	<message key="plugins.generic.pln.status.transferred">منقولة</message>
	<message key="plugins.generic.pln.status.received">مستلمة</message>
	<message key="plugins.generic.pln.status.syncing">قيد المزامنة</message>
	<message key="plugins.generic.pln.status.synced">تمت مزامنتها</message>
	<message key="plugins.generic.pln.status.updated">محدثة</message>
	<message key="plugins.generic.pln.status.local_failure">فشل محلي</message>
	<message key="plugins.generic.pln.status.remote_failure">فشل ناء</message>
	<message key="plugins.generic.pln.status.reset">إعادة ضبط</message>
	<message key="plugins.generic.pln.status.yes">نعم</message>
	<message key="plugins.generic.pln.status.no">لا</message>

	<message key="plugins.generic.pln.depositorTask.name">مهمة الإيداع في PLN لمشروع المعرفة العامة</message>
	<message key="plugins.generic.pln.notifications.processing_for">معالجة الإيداع الخاص بـ {$title}.</message>
    <message key="plugins.generic.pln.notifications.getting_servicedocument">يجري الحصول على مستند الخدمة.</message>
    <message key="plugins.generic.pln.notifications.pln_not_accepting">إن PLN لمشروع المعرفة العامة لا يتقبل حالياً إيداعات.</message>
	<message key="plugins.generic.pln.notifications.pln_accepting">إن PLN لمشروع المعرفة العامة يتقبل الإيداعات.</message>
	<message key="plugins.generic.pln.notifications.check_status">تحقق من حالة إيداعاتك.</message>
	<message key="plugins.generic.pln.notifications.issn_missing">على مجتلك أن تمتلك رمز ISSN حتى تتمكن من إيداع محتوياتها في PLN لمشروع المعرفة العامة.</message>
	<message key="plugins.generic.pln.notifications.http_error">حدث خطأ ما عند الاتصال بـ PLN لمشروع المعرفة العامة، لطفاً، اتصل بمدير النظام عندك.</message>
	<message key="plugins.generic.pln.notifications.terms_updated">لقد تم تعديل شروط الاستعمال لـ PLN لمشروع المعرفة العامة. الموافقة على الشروط الجديدة مطلوب لمواصلة الإيداع فيها.</message>
	<message key="plugins.generic.pln.notifications.curl_missing">دعم CURL ينبغي تمكينه للمتابعة.</message>
	<message key="plugins.generic.pln.notifications.zip_missing">دعم ZipArchive ينبغي تمكينه للمتابعة.</message>
    <message key="plugins.generic.pln.notifications.issn_setting">ينبغي أن يكون لمجلتك رمز ISSN قبل أن يتسنى لك الموافقة على شروط الخدمة. بإمكانك إدخال رمز ISSN في صفحة إعدادات المجلة. بمجرد إدخال هذا الرمز، ستظهر لك شروط الخدمة أدناه.</message>
    <message key="plugins.generic.pln.notifications.tar_missing">ينبغي أن تكون لنظامك القدرة على تشغيل ملفات مضغوطة بصيغة tar.</message>

    <message key="plugins.generic.pln.error.network.servicedocument">خطأ في الشبكة: {$error} عند الاتصال بـ PLN للحصول على مستند الخدمة.</message>
    <message key="plugins.generic.pln.error.network.deposit">خطأ في الشبكة: {$error} عند الاتصال بـ PLN لإرسال الإيداع.</message>
    <message key="plugins.generic.pln.error.http.servicedocument">أعاد ملقم PLN خطأ بترميز HTTP مفاده: {$error} عند محاولة الحصول على مستند الخدمة.</message>
    <message key="plugins.generic.pln.error.http.deposit">أعاد ملقم PLN خطأ بترميز HTTP مفاده: {$error} عند إرسال الإيداع.</message>
    <message key="plugins.generic.pln.error.depositor.missingpackage">تعذر العثور على ملف حزمة {$file}.</message>
    <message key="plugins.generic.pln.error.depositor.export.articles.error">حصل خطأ ما عند تصدير المؤلفات. قد يتضمن ملف توثيق الملقم المزيد من المعلومات.</message>
    <message key="plugins.generic.pln.error.depositor.export.issue.error">حصل خطأ ما عند تصدير العدد. قد يتضمن ملف توثيق الملقم المزيد من المعلومات.</message>
    <message key="plugins.generic.pln.error.handler.uuid.invalid">الرمز التعريفي UUID غير صحيح، أو غير منسق كما ينبغي.</message>
    <message key="plugins.generic.pln.error.handler.uuid.notfound">ليس هناك أي إيداع ذو صلة بالرمز التعريفي المعطى.</message>
    <message key="plugins.generic.pln.error.handler.file.notfound">تعذر العثور على ملف الإيداع. قد لا يكون مكتمل الرزم بعد، أو أن الرزمة الخاصة به قد تمت إزالتها.</message>

    <message key="plugins.generic.pln.depositor.statusupdates">تجري معالجة تحديثات موقف الإيداع.</message>
    <message key="plugins.generic.pln.depositor.updatedcontent">معالجة المحتوى المحدث.</message>
    <message key="plugins.generic.pln.depositor.newcontent">معالجة المحتوى الجديد.</message>
    <message key="plugins.generic.pln.depositor.packagingdeposits">يجري رزم محتوى الإيداع.</message>
    <message key="plugins.generic.pln.depositor.transferringdeposits">يجري إرسال الإيداعات إلى PLN.</message>

    <message key="plugins.generic.plngateway.displayName">بوابة PLN</message>
    <message key="plugins.generic.plngateway.description">يقدم تقارير عن موقف PLN مع عناوين المؤلفات الأخيرة إلى الملقم المرحلي.</message>
</locale><|MERGE_RESOLUTION|>--- conflicted
+++ resolved
@@ -27,18 +27,7 @@
 	<message key="plugins.generic.pln.settings.refresh">تنشيط</message>
 	<message key="plugins.generic.pln.settings.refresh_help">إن لم يكن هناك فقرات مدرجة أعلاه لأي سبب كان، أو أنك على علم بأن تلك الفقرات قد تم تعديلها، أنقر على زر تنشيط لمحاولة عرض الفقرات مجدداً.</message>
 	
-<<<<<<< HEAD
 	<message key="plugins.generic.pln.required.object_type">لطفاً، إختر نوعية مكون الإيداع.</message>
-=======
-	<message key="plugins.generic.pln.required.pln_network">لطفاً، إختر شبكة PLN.</message>
-
-    <message key="plugins.generic.pln.settings.pln_network">رابط شبكة PLN</message>
-    <message key="plugins.generic.pln.settings.pln_network_help">رابط الإنترنت للملقم المرحلي لشبكتك. لا تغيره ما لم يطلب منك ذلك أحد العاملين في شبكتك.</message>
-    <message key="plugins.generic.pln.settings.pln_network_invalid">رابط الإنترنت المحدد غير صحيح. لطفاً، أنقر الرابط نقراً مزدوجاً ثم حاول مجدداً.</message>
-    <message key="plugins.generic.pln.settings.pln_network_path_invalid">رابط شبكة PLN ينبغي أن يتضمن مسمى المضيف ومخططه، وقد يشتمل أيضاً على رقم المنفذ. لا يجب أن يتضمن مسميات حوافظ الملفات أو نصوص استعلامات أو أسماء مستخدمين وكلمات مرورهم، أو حتى مقاطع مجتزأة من روابط الإنترنت.</message>
-
-    <message key="plugins.generic.pln.required.object_type">لطفاً، إختر نوعية مكون الإيداع.</message>
->>>>>>> 609470bf
 	<message key="plugins.generic.pln.required.object_threshold">لطفاً، إختر عتبة مكون الإيداع.</message>
 	<message key="plugins.generic.pln.required.terms_of_use_agreement">الموافقة على شروط استعمال الشبكة أمر ضروري لغرض الإيداع في PLN.</message>
 	
