--- conflicted
+++ resolved
@@ -81,11 +81,7 @@
 <br />
 	Gracias por mantener el interés en nuestro trabajo,<br />
 	{$editorialContactSignature}]]></body>
-<<<<<<< HEAD
-		<description>Este correo se envía a los lectores registrados que han pedido recibir notificaciones por correo electrónico cuando un Número se cambia a Acceso Libre.</description>
-=======
 		<description>Este correo se envía a los lectores/as registrados que han pedido recibir notificaciones por email cuando un número se vuelve de acceso libre.</description>
->>>>>>> 7662012b
 	</email_text>
 	<email_text key="SUBSCRIPTION_BEFORE_EXPIRY">
 		<subject>Notificación de expiración de suscripción</subject>
@@ -96,20 +92,12 @@
 	{$subscriptionType}<br />
 	Fecha de expiración: {$expiryDate}<br />
 <br />
-<<<<<<< HEAD
-	Para asegurarse de que continúe a tener acceso a esta revista, por favor vaya a la página web de la revista y renueve su subscripción.  Usted puede entrar al sistema con su nombre de usuario, &quot;{$username}&quot;.<br />
-=======
 	Para asegurarse de que continúa teniendo acceso a la revista entre en la página web de la revista y renueve su suscripción.  Puede acceder al sistema con su nombre de usuario/a, &quot;{$username}&quot;.<br />
->>>>>>> 7662012b
 <br />
 	Si tiene cualquier pregunta no dude en contactarme.<br />
 <br />
 	{$subscriptionContactSignature}]]></body>
-<<<<<<< HEAD
-		<description>Este correo notifica a un subscriptor que su subscripción va a expirar pronto.  Les provee el URL de la revista e instrucciones para accederla.</description>
-=======
 		<description>Este correo notifica al suscriptor que su susscripción va a expirar pronto.  También proporciona el URL de la revista e instrucciones para acceder.</description>
->>>>>>> 7662012b
 	</email_text>
 	<email_text key="SUBSCRIPTION_AFTER_EXPIRY">
 		<subject>Subscripción expirada</subject>
@@ -125,23 +113,14 @@
 	Si tiene cualquier pregunta no dude en contactarme.<br />
 <br />
 	{$subscriptionContactSignature}]]></body>
-<<<<<<< HEAD
-		<description>Este correo notifica a un subscripto que su subscripción ha expirado.  Les provee el URL de la revista e instrucciones para accederla.</description>
-=======
 		<description>Este correo notifica al suscriptor que su subscripción ha expirado.  También proporciona el URL de la revista con las instrucciones para acceder.</description>
->>>>>>> 7662012b
 	</email_text>
 	<email_text key="SUBSCRIPTION_AFTER_EXPIRY_LAST">
 		<subject>Suscripción expirada - Último recordatorio</subject>
 		<body><![CDATA[{$subscriberName}:<br />
 <br />
-<<<<<<< HEAD
-	Su subscripción a {$contextName} ha expirado.<br />
-	Por favor note que este es el último correo que recibirá para recordarle.<br />
-=======
 	Su suscripción a {$contextName} ha expirado.<br />
 	Tenga en cuenta que este es el último correo que recibirá para recordárselo.<br />
->>>>>>> 7662012b
 <br />
 	{$subscriptionType}<br />
 	Fecha de expiración: {$expiryDate}<br />
