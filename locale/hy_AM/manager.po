# Artashes Mirzoyan <amirzoyan@sci.am>, 2022.
# Tigran Zargaryan <tigran@flib.sci.am>, 2022.
msgid ""
msgstr ""
"PO-Revision-Date: 2022-08-03 14:20+0000\n"
"Last-Translator: Tigran Zargaryan <tigran@flib.sci.am>\n"
"Language-Team: Armenian <http://translate.pkp.sfu.ca/projects/ojs/manager/"
"hy_AM/>\n"
"Language: hy_AM\n"
"MIME-Version: 1.0\n"
"Content-Type: text/plain; charset=UTF-8\n"
"Content-Transfer-Encoding: 8bit\n"
"Plural-Forms: nplurals=2; plural=n > 1;\n"
"X-Generator: Weblate 4.13.1\n"

msgid "mailable.decision.initialDecline.notifyAuthor.description"
msgstr ""
"Այս էլ․ նամակը ծանուցում է հեղինակին, որ իրենց ներկայացումը մերժվում է մինչև "
"գրախոսման փուլը, քանի որ այն չի համապատասխանում ամսագրում հրապարակման "
"պահանջներին:"

msgid "doi.manager.issueDois"
msgstr "Թողարկման DOI-ներ"

msgid "doi.manager.submissionDois"
msgstr "Հոդվածի DOI-ներ"

msgid "api.issue.404.issuesNotFound"
msgstr "Ձեր պահանջած թողարկումները չեն գտնվել"

msgid "api.issue.403.canEditPublishedDoi"
msgstr "Միայն DOI-ները կարող են խմբագրվել հրապարակման հրապարակումից հետո"

msgid "api.issue.400.invalidDoi"
msgstr "Ներկայացված DOI-ն վավեր չէ"

msgid "api.galley.403.canEditPublishedDoi"
msgstr ""
"Միայն DOI-ները կարող են խմբագրվել հրապարակման/շարվածքի հրապարակումից հետո"

msgid "api.galley.403.publicationDidNotMatch"
msgstr "Շարվածքը, որը դուք խնդրել եք, այս հրապարակման մաս չէ:"

msgid "doi.editor.preview.objects"
msgstr "Տարր"

msgid "doi.editor.preview.galleys"
msgstr "Շարվածք: {$galleyLabel}"

msgid "doi.editor.preview.publication.none"
msgstr "DOI չի նշանակվել այս հրապարակմանը:"

msgid "doi.editor.preview.publication"
msgstr "Այս հրապարակման DOI-ն կլինի {$doi}:"

msgid "doi.editor.missingPrefix"
msgstr "DOI-ն պետք է սկսվի {$doiPrefix} -ով:"

msgid "doi.editor.assignDoi.toBeAssigned"
msgstr "{$pubId} DOI-ն կհատկացվի հրապարակման ժամանակ:"

msgid "doi.editor.assignDoi.assigned"
msgstr ""
"{$pubId} DOI-ն նշանակված է: DOI-ն խմբագրելու համար այցելեք <a href="
"\"{$doiManagementLink}\">DOI կառավարման էջը</a>:"

msgid "doi.editor.assignDoi.pattern"
msgstr ""
"{$pubId} DOI-ն չի կարող նշանակվել, քանի որ այն պարունակում է չլուծված "
"կաղապար:"

msgid "doi.editor.assignDoi.emptySuffix"
msgstr ""
"DOI-ն չի կարող նշանակվել, քանի որ անհատականացված վերջածանցը բացակայում է:"

msgid "doi.editor.assignDoi"
msgstr "Նշեք {$pubId} DOI-ն սրան {$pubObjectType}"

msgid "doi.editor.clearIssueObjectsDoi.description"
msgstr ""
"Օգտագործեք հետևյալ տարբերակը՝ մաքրելու բոլոր օբյեկտների DOI-ները (հոդվածներ "
"և շարվածքներ), որոնք ներկայումս նախատեսված են այս թողարկման համար:"

msgid "doi.editor.clearIssueObjectsDoi.confirm"
msgstr "Վստա՞հ եք, որ ցանկանում եք ջնջել առկա թողարկման օբյեկտների DOI-ները:"

msgid "doi.editor.clearIssueObjectsDoi"
msgstr "Մաքրել թողարկման օբյեկտների DOI-ները"

msgid "doi.editor.clearObjectsDoi.confirm"
msgstr "Վստա՞հ եք, որ ցանկանում եք ջնջել առկա DOI-ն:"

msgid "doi.editor.clearObjectsDoi"
msgstr "Մաքրել"

msgid "doi.editor.doiSuffixCustomIdentifierNotUnique"
msgstr ""
"Տրված DOI վերջածանցն արդեն օգտագործվում է մեկ այլ հրապարակված նյութի համար: "
"Խնդրում ենք մուտքագրել եզակի DOI վերջածանց յուրաքանչյուր տարրի համար:"

msgid "doi.editor.assigned"
msgstr "DOI-ն նշանակված է սրան {$pubObjectType}:"

msgid "doi.editor.canBeAssigned"
msgstr ""
"Այն, ինչ տեսնում եք, DOI-ի նախադիտումն է: Ընտրեք վանդակը և պահեք ձևը՝ DOI "
"նշանակելու համար:"

msgid "doi.editor.patternNotResolved"
msgstr "DOI-ն չի կարող նշանակվել, քանի որ այն պարունակում է չլուծված կաղապար:"

msgid "doi.editor.missingParts"
msgstr ""
"Դուք չեք կարող ստեղծել DOI, քանի որ DOI օրինաչափության մեկ կամ մի քանի "
"մասերում բացակայում են տվյալներ: Ձեզ կարող է անհրաժեշտ լինել "
"հրատարակությունը վերագրել որևէ թողարկման, սահմանել հրատարակչի ID կամ "
"մուտքագրել էջի թվերը."

msgid "doi.editor.missingIssue"
msgstr ""
"Դուք չեք կարող ստեղծել DOI, քանի դեռ այս հրապարակումը չի վերագրվել որևէ "
"թողարկման:"

msgid "doi.editor.customSuffixMissing"
msgstr ""
"DOI-ն չի կարող նշանակվել, քանի որ անհատականացված վերջածանցը բացակայում է:"

msgid "doi.editor.doiObjectTypeRepresentation"
msgstr "շարվածք"

msgid "doi.editor.doiObjectTypeSubmission"
msgstr "հոդված"

msgid "doi.editor.doiObjectTypeIssue"
msgstr "Թողարկում"

msgid "doi.editor.doi.assignDoi"
msgstr "Նշանակել"

msgid "doi.editor.doi.description"
msgstr "DOI-ն պետք է սկսվի {$prefix} -ով:"

msgid "doi.editor.doi"
msgstr "DOI"

msgid "doi.manager.settings.registrationAgency.none"
msgstr "Ոչ ոք"

msgid "doi.manager.settings.registrationAgency.description"
msgstr ""
"Խնդրում ենք ընտրել գրանցման գործակալությունը, որը կցանկանայիք օգտագործել DOI-"
"ներ ավանդադրելիս:"

msgid "doi.manager.settings.registrationAgency"
msgstr "Գրանցման գործակալություն"

msgid "doi.manager.settings.doiAssignJournalWide.confirm"
msgstr ""
"Համոզվա՞ծ եք, որ ցանկանում եք DOI-ներ վերագրել բոլոր հրապարակված "
"օբյեկտներին, որոնք չեն նշանակվել DOI-ներ:"

msgid "doi.manager.settings.doiAssignJournalWide.description"
msgstr ""
"Նշանակեք DOI-ներ ամսագրի բոլոր հրապարակված օբյեկտներին, որոնց չեն նշանակվել "
"DOI: Այս գործողությունը չի կարող օգտագործվել անհատական վերջածանցի կազմաձևման "
"հետ: Եթե դուք փոփոխել եք վերը նշված DOI-ի կազմաձևը, խնդրում ենք պահպանել ձեր "
"փոփոխությունները նախքան այս գործողությունը սկսելը: DOI-ների նշանակումը կարող "
"է երկար ժամանակ տևել՝ կախված ամսագրում հրապարակված օբյեկտների քանակից:"

msgid "doi.manager.settings.doiAssignJournalWide"
msgstr "Նշանակեք DOI-ներ"

msgid "doi.manager.settings.doiReassign.confirm"
msgstr "Վստա՞հ եք, որ ցանկանում եք ջնջել բոլոր առկա DOI-ները:"

msgid ""
"manager.subscriptionPolicies."
"enableSubscriptionOnlinePaymentNotificationPurchaseIndividual"
msgstr ""
"Տեղեկացրեք Բաժանորդագրման կառավարչին էլ․ փոստով Անհատական բաժանորդագրության "
"առցանց գնումից հետո:"

msgid "manager.subscriptionPolicies.onlinePaymentNotificationsDescription"
msgstr ""
"Ինքնաշխատ էլեկտրոնային ծանուցումները (հասանելի են ամսագրի կառավարիչների "
"կողմից OJS-ի էլ. նամակներում խմբագրման համար) կարող են ուղարկվել "
"Բաժանորդագրության կառավարչին՝ բաժանորդագրության առցանց վճարումների ավարտից "
"հետո:"

msgid "manager.subscriptionPolicies.onlinePaymentNotifications"
msgstr "Առցանց վճարման ծանուցումներ"

msgid "manager.subscriptionPolicies.openAccessNotificationDisabled"
msgstr ""
"<strong>Նշում.</strong> Այս տարբերակը ակտիվացնելու համար կայքի "
"ադմինիստրատորը պետք է միացնի <tt>scheduled_tasks</tt> տարբերակը OJS "
"կազմաձևման նիշքում: Այս գործառույթին աջակցելու համար կարող է պահանջվել "
"կայանի լրացուցիչ ձևավորում (ինչը հնարավոր չէ բոլոր կայաններում), ինչպես "
"նշված է OJS փաստաթղթերում:"

msgid "manager.subscriptionPolicies.openAccessNotificationDescription"
msgstr ""
"Գրանցված ընթերցողները հնարավորություն կունենան բովանդակությունը էլեկտրոնային "
"փոստով ստանալ, երբ թողարկումը բաց հասանելի դառնա:"

msgid ""
"manager.subscriptionPolicies.numWeeksBeforeSubscriptionExpiryReminderValid"
msgstr ""
"Խնդրում ենք ընտրել վավեր արժեք բաժանորդագրության ժամկետի ավարտից առաջ "
"շաբաթների քանակի համար:"

msgid ""
"manager.subscriptionPolicies.numWeeksAfterSubscriptionExpiryReminderValid"
msgstr ""
"Խնդրում ենք ընտրել վավեր արժեք բաժանորդագրության ժամկետի ավարտից հետո "
"շաբաթների քանակի համար:"

msgid ""
"manager.subscriptionPolicies.numMonthsBeforeSubscriptionExpiryReminderValid"
msgstr ""
"Խնդրում ենք ընտրել վավեր արժեք բաժանորդագրության ժամկետի ավարտից առաջ "
"ամիսների քանակի համար:"

msgid ""
"manager.subscriptionPolicies.numMonthsAfterSubscriptionExpiryReminderValid"
msgstr ""
"Խնդրում ենք ընտրել վավեր արժեք բաժանորդագրության ժամկետի ավարտից հետո "
"ամիսների քանակի համար:"

msgid "manager.subscriptionPolicies.htmlInstructions"
msgstr ""
"HTML-ը կարող է օգտագործվել տեքստի տարածքում (տառաչափի, գույնի և այլնի "
"համար), իսկ «վերադարձները» դիտվում են որպես <tt>&lt;br&gt;</tt>; HTML "
"խմբագիրն աշխատում է Firefox դիտակների հետ:"

msgid "manager.subscriptionPolicies.expirySelectOne"
msgstr "Ընտրեք հետևյալներից մեկը."

msgid "manager.subscriptionPolicies.expiryRemindersDisabled"
msgstr ""
"<strong>Նշում.</strong> Այս ընտրանքները ակտիվացնելու համար կայքի "
"ադմինիստրատորը պետք է միացնի <tt>scheduled_tasks</tt> տարբերակը OJS "
"կազմաձևման նիշքում: Այս գործառույթին աջակցելու համար կարող է պահանջվել "
"կայանի լրացուցիչ ձևավորում (ինչը հնարավոր չէ բոլոր կայաններում), ինչպես "
"նշված է OJS փաստաթղթերում:"

msgid "manager.subscriptionPolicies.expiryRemindersDescription"
msgstr ""
"Էլ․ փոստի ինքնաշխատ հիշեցումները (հասանելի են ամսագրի կառավարիչների կողմից "
"OJS-ի էլ. նամակներում խմբագրման համար) կարող են ուղարկվել բաժանորդներին "
"ինչպես բաժանորդագրության ժամկետի ավարտից առաջ, այնպես էլ դրանից հետո:"

msgid "manager.subscriptionPolicies.expiryReminders"
msgstr "Բաժանորդագրության ժամկետի ավարտի հիշեցումներ"

msgid "manager.subscriptionPolicies.expiryReminderBeforeWeeks"
msgstr ""
"Էլ․ փոստով տեղեկացրեք բաժանորդներին մինչև բաժանորդագրության ժամկետի ավարտը:"

msgid "manager.subscriptionPolicies.expiryReminderBeforeMonths"
msgstr ""
"Էլ․ փոստով տեղեկացնել բաժանորդներին մինչ բաժանորդագրության ժամկետի ավարտը:"

msgid "manager.subscriptionPolicies.expiryReminderAfterWeeks"
msgstr ""
"Էլ․ փոստով տեղեկացնել բաժանորդներին բաժանորդագրության ժամկետի ավարտից հետո:"

msgid "manager.subscriptionPolicies.expiryReminderAfterMonths"
msgstr ""
"Էլ․ փոստով տեղեկացնել բաժանորդներին բաժանորդագրության ժամկետի ավարտից հետո"

msgid "manager.subscriptionPolicies.xWeeks"
msgstr "{$x} շաբաթ"

msgid "manager.subscriptionPolicies.xMonths"
msgstr "{$x} ամիս"

msgid "manager.subscriptionPolicies.expiryPartialDescription"
msgstr ""
"Ընթերցողներին արգելվում է մուտք գործել վերջերս հրապարակված բաժանորդագրության "
"բովանդակություն, սակայն պահպանում են բաժանորդագրության բովանդակության "
"հասանելիությունը, որը հրապարակվել է մինչև բաժանորդագրության ժամկետի ավարտը:"

msgid "manager.subscriptionPolicies.expiryPartial"
msgstr "Ժամկետի մասնակի ավարտ"

msgid "manager.subscriptionPolicies.expiryFullDescription"
msgstr ""
"Բաժանորդագրության ժամկետի ավարտից հետո ընթերցողներին արգելվում է մուտք "
"գործել բաժանորդագրության ամբողջ բովանդակություն:"

msgid "manager.subscriptionPolicies.expiryFull"
msgstr "Ժամկետի ամբողջական ավարտ"

msgid "manager.subscriptionPolicies.expiryDescription"
msgstr ""
"Բաժանորդագրության ժամկետը լրանալուց հետո ընթերցողներին կարող է մերժվել "
"մուտքը բաժանորդագրության ողջ բովանդակությունը կամ կարող է շարունակել օգտվել "
"բաժանորդագրության բովանդակությունից, որը հրապարակվել է մինչև "
"բաժանորդագրության ժամկետի ավարտը:"

msgid "manager.subscriptionPolicies.expiry"
msgstr "Բաժանորդագրության ժամկետի ավարտը"

msgid ""
"manager.subscriptionPolicies."
"enableSubscriptionExpiryReminderBeforeMonthsValid"
msgstr "Խնդրում ենք օգտագործել նշված ընտրավանդակը:"

msgid "manager.subscriptionPolicies.delayedOpenAccess"
msgstr "Հետաձգված բաց մուտք"

msgid "manager.subscriptionPolicies"
msgstr "Բաժանորդագրության քաղաքականություն"

msgid "manager.statistics.reports.defaultReport.issuePageViews"
msgstr "Թողարկման բովանդակության էջի դիտումներ"

msgid "manager.statistics.reports.defaultReport.journalIndexPageViews"
msgstr "Ամսագրի գլխավոր էջի դիտումներ"

msgid "manager.statistics.reports.defaultReport.articleAbstractAndDownloads"
msgstr "Հոդվածի համառոտագրության էջերի դիտումներ և ներբեռնումներ"

msgid "manager.statistics.reports.defaultReport.articleAbstract"
msgstr "Հոդվածի համառոտագրության էջերի դիտումներ"

msgid "manager.statistics.reports.defaultReport.articleDownloads"
msgstr "Հոդվածի նիշքի ներբեռնում"

msgid "manager.statistics.statistics.subscriptions"
msgstr "Բաժանորդագրություններ"

msgid "manager.statistics.statistics.selectSections"
msgstr ""
"Ընտրեք բաժինները՝ այս ամսագրի գրախոսվող վիճակագրությունը հաշվարկելու համար:"

msgid "manager.statistics.statistics.reviewsPerReviewer"
msgstr "Գրախոսների թիվը"

msgid "manager.statistics.statistics.reviewerScore"
msgstr "Խմբագրի գնահատականը"

msgid "manager.statistics.statistics.reviewers"
msgstr "Գրախոսներ"

msgid "manager.statistics.statistics.reviewerCount"
msgstr "նշանակված թիվ"

msgid "manager.statistics.statistics.registeredReaders"
msgstr "Գրանցված ընթերցողներ"

msgid "manager.statistics.statistics.peerReviewed"
msgstr "Գործընկերային վերանայում"

msgid "manager.statistics.statistics.numSubmissions"
msgstr "Ընդամենը ներկայացումներ"

msgid "manager.statistics.statistics.numIssues"
msgstr "Հրապարակված համարներ"

msgid "manager.statistics.statistics.note"
msgstr ""
"Նշում․ գործընկերների կողմից գրախոսված ներկայացումների տոկոսները կարող են "
"չավելանալ մինչև 100%, քանի որ նորից ներկայացված նյութերը կա՛մ ընդունվում են, "
"կա՛մ մերժվում, կա՛մ դեռ ընթացքի մեջ են:"

msgid "manager.statistics.statistics.makePublic"
msgstr "Նշեք կետերը, որոնք հասանելի կլինեն ընթերցողներին Ամսագրի մասին էջում:"

msgid "manager.statistics.statistics.itemsPublished"
msgstr "Հրապարակված նյութեր"

msgid "manager.statistics.statistics.description"
msgstr ""
"OJS-ը յուրաքանչյուր ամսագրի համար հաշվարկում է հետևյալ վիճակագրությունը. "
"«Գրախոսման օրերը» հաշվարկվում են ներկայացման օրվանից (կամ գրախոսության "
"տարբերակի նշանակումից) մինչև Խմբագրի սկզբնական որոշումը, մինչդեռ "
"«հրապարակման օրերը» չափվում են ընդունված ներկայացումների համար՝ սկզբնական "
"վերբեռնումից մինչև հրապարակումը:"

msgid "manager.statistics.statistics.daysToPublication"
msgstr "Հրապարակման օրեր"

msgid "manager.statistics.statistics.daysPerReview"
msgstr "Գրախոսման օրեր"

msgid "manager.statistics.statistics.count.revise"
msgstr "Կրկին ներկայացնել"

msgid "manager.statistics.statistics.count.decline"
msgstr "Մերժել"

msgid "manager.statistics.statistics.count.accept"
msgstr "Ընդունել"

msgid "manager.statistics.statistics.articleViews"
msgstr "Հոդվածների դիտումների քանակը (միայն հեղինակների համար)"

msgid "manager.statistics.statistics"
msgstr "Ամսագրի վիճակագրություն"

msgid "manager.setup.useTextTitle"
msgstr "Վերնագրի տեքստ"

msgid "manager.setup.userRegistration"
msgstr "Օգտվողի գրանցում"

msgid "manager.setup.useImageTitle"
msgstr "Վերնագրի պատկեր"

msgid "manager.setup.useThumbnail"
msgstr "Մանրապատկեր"

msgid "manager.setup.useEditorialReviewBoard"
msgstr "Ամսագրի կողմից կօգտագործվի խմբագրական/գրախոսական խորհուրդ:"

msgid "manager.setup.uniqueIdentifierDescription"
msgstr ""
"Հոդվածները և թողարկումները կարող են պիտակավորվել նույնականացման թվով կամ "
"տողով՝ օգտագործելով գրանցման համակարգ, ինչպիսին է Digital Object Identifier "
"համակարգը (DOI):"

msgid "manager.setup.uniqueIdentifier"
msgstr "Եզակի նույնացուցիչ"

msgid "manager.setup.typeProvideExamples"
msgstr ""
"Այս ոլորտի համար տրամադրել համապատասխան հետազոտության տեսակների, մեթոդների և "
"մոտեցումների օրինակներ"

msgid "manager.setup.typeMethodApproach"
msgstr "Տեսակ (մեթոդ/մոտեցում)"

msgid "manager.setup.typeExamples"
msgstr ""
"(Օրինակ՝ Պատմական Հետազոտություն; Քվազի-Փորձարարական; Գրական վերլուծություն; "
"Հարցում/Հարցազրույց)"

msgid "manager.setup.enableOai.description"
msgstr ""
"Տրամադրեք մետատվյալներ երրորդ կողմի ինդեքսավորման ծառայություններին <a href="
"\"https://www.openarchives.org/\">Բաց արխիվների նախաձեռնության</a> միջոցով:"

msgid "manager.setup.enableOai"
msgstr "Միացնել OAI-ը"

msgid "manager.setup.disableSubmissions.notAccepting"
msgstr ""
"Այս ամսագիրն այս պահին ներկայացումներ չի ընդունում: Այցելեք աշխատանքային "
"հոսքի կարգավորումները՝ ներկայացումները թույլատրելու համար:"

msgid "manager.setup.disableSubmissions.description"
msgstr ""
"Կանխել օգտվողներին նոր հոդվածներ ներկայացնել ամսագրում: Ներկայացումները "
"կարող են անջատվել ամսագրի առանձին բաժինների համար <a href=\"{$url}\">ամսագրի "
"բաժիններ</a> կարգավորումների էջում:"

msgid "manager.setup.submissions.description"
msgstr ""
"Հեղինակների համար ուղեցույցներ, հեղինակային իրավունք և ինդեքսավորում "
"(ներառյալ գրանցումը):"

msgid "manager.setup.submissions"
msgstr "Ներկայացումներ"

msgid "manager.setup.submissionPreparationChecklistDescription"
msgstr ""
"Ամսագրին ներկայացում կատարելիս հեղինակներին նախքան շարունակելը նախ խնդրում "
"են ստուգել Ներկայացման նախապատրաստման ստուգաթերթի յուրաքանչյուր կետ, քանի որ "
"դրանք ավարտված են: Ստուգաթերթը հայտնվում է նաև «Հեղինակային "
"ուղեցույցներում»՝ «Ամսագրի մասին» բաժնում: Ցանկը կարող է խմբագրվել ստորև, "
"բայց ցուցակի բոլոր կետերը կպահանջեն ստուգման նշան, նախքան հեղինակները կարող "
"են շարունակել իրենց ներկայացումը:"

msgid "manager.setup.submissionPreparationChecklist"
msgstr "Ներկայացման նախապատրաստման ստուգաթերթ"

msgid "manager.setup.submissionGuidelines"
msgstr "Ներկայացման ուղեցույցներ"

msgid "manager.setup.subjectProvideExamples"
msgstr ""
"Տրամադրեք բանալի բառերի կամ թեմաների օրինակներ՝ որպես ուղեցույց հեղինակների "
"համար"

msgid "manager.setup.subjectKeywordTopic"
msgstr "Բանալի բառեր"

msgid "manager.setup.subjectExamples"
msgstr ""
"(Օրինակ, ֆոտոսինթեզ; Սև խոռոչեր; Չորս գույնի քարտեզի խնդիր; Բայեսյան "
"տեսություն)"

msgid "manager.setup.stepsToJournalSite"
msgstr "Հինգ քայլ դեպի ամսագրի վեբ կայք"

msgid "manager.setup.siteAccess.viewContent"
msgstr "Դիտեք հոդվածի բովանդակությունը"

msgid "manager.setup.siteAccess.view"
msgstr "Կայքի հասանելիություն"

msgid "manager.setup.showGalleyLinksDescription"
msgstr ""
"Միշտ ցույց տվեք շարվածքի հղումները և տեղեկացրեք սահմանափակ մուտքի մասին:"

msgid "manager.setup.selectSectionDescription"
msgstr "Ամսագրի բաժինը, որի համար կդիտարկվի նյութը:"

msgid "manager.setup.selectEditorDescription"
msgstr "Ամսագրի խմբագիրը, ով կտեսնի այն խմբագրական գործընթացի ընթացքում:"

msgid "manager.setup.sectionsDescription"
msgstr ""
"Ամսագրի համար բաժիններ ստեղծելու կամ փոփոխելու նպատակով (օրինակ՝ Հոդվածներ, "
"Գրքերի ակնարկներ և այլն), անցեք Բաժինների կառավարում:<br /><br />Հեղինակները "
"ամսագրին հոդվածներ ներկայացնելիս կկարողանան նախորոշել..."

msgid "manager.setup.sectionsDefaultSectionDescription"
msgstr ""
"(Եթե բաժինները չեն ավելացվել, ապա տարրերը լռելյայն ներկայացվում են Հոդվածներ "
"բաժնում):"

msgid "manager.setup.sectionsAndSectionEditors"
msgstr "Բաժիններ և բաժինների խմբագիրներ"

msgid "manager.setup.searchDescription.description"
msgstr ""
"Տրամադրեք ամսագրի համառոտ նկարագրությունը (50-300 նիշ), որը որոնող "
"շարժիչները կարող են ցուցադրել ամսագիրը որոնման արդյունքներում ցուցակագրելիս:"

msgid "manager.setup.searchEngineIndexing.description"
msgstr ""
"Օգնեք Google-ի նման որոնման համակարգերին հայտնաբերել և ցուցադրել ձեր կայքը: "
"Ձեզ խորհուրդ է տրվում ներկայացնել ձեր <a href=\"{$sitemapUrl}\" target="
"\"_blank\">կայքի քարտեզը</a>:"

msgid "manager.setup.searchEngineIndexing"
msgstr "Որոնման ինդեքսավորում"

msgid "manager.setup.reviewPolicy"
msgstr "Գրախոսման քաղաքականություն"

msgid "manager.setup.reviewOptions.reviewerReminders"
msgstr "Գրախոսի հիշեցումներ"

msgid "manager.setup.reviewOptions.reviewerRatings"
msgstr "Գրախոսների գնահատականներ"

msgid "manager.setup.reviewOptions.reviewerAccessKeysEnabled.label"
msgstr "Գրախոսողներին ուղարկված էլ․ փոստի հրավերի մեջ ներառեք անվտանգ հղում:"

msgid "manager.setup.reviewOptions.reviewerAccessKeysEnabled.description"
msgstr ""
"Գրախոսներին կարող է ուղարկվել անվտանգ հղում էլ․ փոստ հրավերի միջոցով, որը "
"թույլ կտա նրանց առանց մուտք գործելու մուտք ունենալ գրախոսությանը: Այլ էջեր "
"մուտք գործելու համար անհրաժեշտ է նրանց մուտք գործել:"

msgid "manager.setup.reviewOptions.reviewerAccessKeysEnabled"
msgstr "Մեկ սեղմումով գրախոսների հասանելիություն"

msgid "manager.setup.reviewOptions.reviewerAccess"
msgstr "Գրախոսների հասանելիություն"

msgid "manager.setup.reviewOptions.restrictReviewerFileAccess.description"
msgstr ""
"Գրախոսներին հասանելիություն չի տրվի ներկայացվող նիշքին, քանի դեռ նրանք չեն "
"համաձայնել այն գրախոսել:"

msgid "manager.setup.reviewOptions.restrictReviewerFileAccess"
msgstr "Սահմանափակել նիշքի մուտքը"

msgid "manager.setup.reviewOptions.onQuality"
msgstr ""
"Խմբագիրները յուրաքանչյուր գրախոսությունից հետո կգնահատեն գրախոսներին որակի "
"հինգ բալանոց սանդղակով:"

msgid "manager.setup.reviewOptions.numWeeksPerReview"
msgstr "Շաբաթների թիվը, որի ընթացքում թույլատրվում է ավարտել գրախոսումը"

msgid "manager.setup.reviewOptions.automatedRemindersDisabled"
msgstr ""
"Էլ․ փոստի ինքնաշխատ հիշեցումներ ուղարկելու համար կայքի ադմինիստրատորը պետք է "
"միացնի <tt>scheduled_tasks</tt> տարբերակը OJS կազմաձևման նիշքում: Կարող է "
"պահանջվել լրացուցիչ կայանի ձևավորում, ինչպես նշված է OJS փաստաթղթերում:"

msgid "manager.setup.reviewOptions.automatedReminders"
msgstr "Ավտոմատացված էլ․ փոստի հիշեցումներ"

msgid "manager.setup.reviewOptions"
msgstr "Գրախոսման ընտրանքներ"

msgid "manager.setup.reviewGuidelines"
msgstr "Գրախոսման ուղեցույցներ"

msgid "manager.setup.restrictSiteAccess"
msgstr ""
"Օգտատերերը պետք է գրանցված լինեն և մուտք գործեն՝ ամսագրի կայքը դիտելու համար:"

msgid "manager.setup.restrictArticleAccess"
msgstr ""
"Բաց հասանելիության բովանդակությունը դիտելու համար օգտատերերը պետք է գրանցված "
"լինեն և մուտք գործեն:"

msgid "manager.setup.referenceLinking"
msgstr "Հղման կապակցում"

msgid "manager.setup.publisher"
msgstr "Հրատարակիչ"

msgid "manager.setup.publicIdentifier"
msgstr "Ամսագրի բովանդակության նույնականացում"

msgid "manager.setup.publicationScheduling"
msgstr "Հրապարակման ժամանակացույցավրում"

msgid "manager.setup.publicationScheduleDescription"
msgstr ""
"Ամսագրի նյութերը կարող են հրապարակվել կոլեկտիվ՝ որպես սեփական "
"բովանդակությամբ թողարկման մաս: Որպես այլընտրանք, առանձին նյութեր կարող են "
"հրապարակվել պատրաստ լինելուն պես՝ դրանք ավելացնելով «ներկայիս» հատորի "
"բովանդակության աղյուսակում: Հանդեսի մասին ընթերցողներին տրամադրեք "
"հայտարարություն այն համակարգի մասին, որը կօգտագործի այս ամսագիրը և դրա "
"հրապարակման ակնկալվող հաճախականությունը:"

msgid "manager.setup.publicationSchedule"
msgstr "Հրապարակման ժամանակացույց"

msgid "manager.setup.proofingInstructionsDescription"
msgstr ""
"Սրբագրման հրահանգները հասանելի կլինեն սրբագրիչներին, հեղինակներին, "
"դասավորության խմբագիրներին և բաժնի խմբագիրներին Ներկայացման խմբագրման "
"փուլում: Ստորև ներկայացված է HTML-ում հրահանգների լռելյայն հավաքածու, որը "
"կարող է խմբագրվել կամ փոխարինվել Ամսագրի կառավարչի կողմից ցանկացած պահի "
"(HTML կամ պարզ տեքստով):"

msgid "manager.setup.proofingInstructions"
msgstr "Սրբագրման հրահանգներ"

msgid "manager.setup.printIssn"
msgstr "Տպագիր ISSN"

msgid "manager.setup.policies.description"
msgstr ""
"Ուղղվածություն, գործընկերային գրախոսում, բաժիններ, գաղտնիություն, "
"անվտանգություն և լրացուցիչ տարրեր:"

msgid "manager.setup.policies"
msgstr "Քաղաքականություն"

msgid "manager.setup.pageNumberIdentifier"
msgstr "Էջի թվի տարբերակ"

msgid "manager.setup.onlineIssn"
msgstr "Առցանց ISSN"

msgid "manager.setup.numPageLinks.description"
msgstr "Սահմանափակեք ցանկի հաջորդ էջերին ցուցադրվող հղումների քանակը:"

msgid "manager.setup.numPageLinks"
msgstr "Էջի հղումներ"

msgid "manager.setup.notifications.submissionAckDisabled"
msgstr ""
"<strong>Նշում.</strong> Ներկայացման հաստատման էլ. փոստը ներկայումս անջատված "
"է: Այս հնարավորությունն օգտագործելու համար էլ․ փոստում միացրեք «Submission "
"Ack» նամակը:"

msgid "manager.setup.note"
msgstr "Նշում"

msgid "manager.setup.noStyleSheetUploaded"
msgstr "Ոճային թերթիկ չի վերբեռնվել:"

msgid "manager.setup.noImageFileUploaded"
msgstr "Պատկերի նիշքը չի վերբեռնվել:"

msgid "manager.setup.navItemIsLiteral"
msgstr ""
"Պիտակի արժեքը տեքստային տող է (օրինակ՝ \"Journal Setup\"), այլ ոչ թե "
"տեղայնացման հաղորդագրության բանալի (օրինակ՝ \"manager.setup\")"

msgid "manager.setup.navItemIsAbsolute"
msgstr ""
"URL-ը բացարձակ URL է (օրինակ՝ \"http://www.example.com\"), այլ ոչ թե կայքին "
"վերաբերող ուղի (օրինակ՝ \"/manager/setup\")"

msgid "manager.setup.navigationBarDescription"
msgstr "Ավելացնել կամ հեռացնել նավարկման տողի լրացուցիչ տարրեր:"

msgid "manager.setup.navigationBar"
msgstr "Նավարկման տող"

msgid "manager.setup.managingTheJournal"
msgstr "Քայլ 4. Ամսագրի կառավարում"

msgid "manager.setup.managingPublishingSetup"
msgstr "Կառավարման և հրատարակման կարգավորումներ"

msgid "manager.setup.managementOfBasicEditorialSteps"
msgstr "Հիմնական խմբագրական քայլերի կառավարում"

msgid "manager.setup.management.description"
msgstr ""
"Մուտք և անվտանգություն, ժամանակացույց, հայտարարություններ, գրական խմբագրում, "
"դասավորություն և սրբագրում:"

msgid "manager.setup.management"
msgstr "Կառավարում"

msgid "manager.setup.look.description"
msgstr ""
"Գլխավոր էջի վերնախորագիր, բովանդակություն, ամսագրի վերնախորագիր, էջատակ, "
"նավարկման տող և ոճի թերթիկ:"

msgid "manager.setup.look"
msgstr "Տեսք"

msgid "manager.setup.clockssTitle"
msgstr "CLOCKSS"

msgid "manager.setup.clockssRegister"
msgstr ""
"Գրանցվեք CLOCKSS ծառայության համար՝ այցելելով <a href=\"https://clockss.org"
"\" target=\"_blank\">CLOCKSS կայք</a>:"

msgid "manager.setup.clockssLicenseLabel"
msgstr "CLOCKSS արտոնագրի նկարագրություն"

msgid "manager.setup.clockssLicenseDescription"
msgstr ""
"CLOCKSS արտոնագիրը կհայտնվի Ամսագրի մասին՝ Արխիվացման ներքո՝ <a href="
"\"https://clockss.org\" target=\"_blank\">CLOCKSS արտոնագիր</a>"

msgid "manager.setup.clockssEnable"
msgstr ""
"Միացրեք CLOCKSS-ը` պահելու և տարածելու ամսագրի բովանդակությունը մասնակից "
"գրադարաններում CLOCKSS <a href=\"{$clockssUrl}\" target=\"_blank"
"\">Հրատարակչի մանիֆեստ</a> էջի միջոցով:"

msgid "manager.setup.lockssTitle"
msgstr "LOCKSS"

msgid "manager.setup.lockssRegister"
msgstr ""
"Բացահայտեք 6-10 գրադարան, որոնք գրանցելու և պահելու են ամսագիրը: Օրինակ, "
"դիմեք հաստատություններին, որտեղ աշխատում են խմբագիրներ կամ խորհրդի անդամներ "
"և/կամ հաստատություններ, որոնք արդեն մասնակցում են LOCKSS-ին: Տես <a href="
"\"https://www.lockss.org/join-lockss/partner-communities\" target=\"_blank"
"\">LOCKSS համայնքը</a>:"

msgid "manager.setup.lockssLicenseLabel"
msgstr "LOCKSS արտոնագրի նկարագրություն"

msgid "manager.setup.lockssLicenseDescription"
msgstr ""
"LOCKSS արտոնագիրը կհայտնվի Ամսագրի մասին՝ Արխիվացման ներքո՝ <a href=\"http://"
"www.lockss.org/community/publishers-titles-gln/\" target=\"_blank\">LOCKSS "
"արտոնագիր</a>"

msgid "manager.setup.lockssEnable"
msgstr ""
"Միացրեք LOCKSS-ը` պահելու և տարածելու ամսագրի բովանդակությունը մասնակից "
"գրադարաններում LOCKSS <a href=\"{$lockssUrl}\" target=\"_blank\">Հրատարակչի "
"մանիֆեստ</a> էջի միջոցով:"

msgid "manager.setup.otherLockss"
msgstr "LOCKSS և CLOCKSS"

msgid "manager.setup.plnPluginNotInstalled"
msgstr ""
"PKP Preservation Network (PN) ապահովում է պահպանման անվճար ծառայություններ "
"ցանկացած OJS ամսագրի համար, որը համապատասխանում է մի քանի հիմնական "
"չափանիշներին: OJS 3-ի PKP PN հավելվածը ներկայումս մշակման փուլում է և շուտով "
"հասանելի կլինի հավելվածների պատկերասրահում:"

msgid "manager.setup.plnPluginArchiving"
msgstr "PKP Preservation Network (PN)"

msgid "manager.setup.plnSettingsDescription"
msgstr ""
"Դիտեք <button>plugin կարգավորումները</button>՝ ընդունելու PKP PN-ի "
"օգտագործման պայմանները:"

msgid "manager.setup.plnDescription"
msgstr ""
"KP Preservation Network (PN) ապահովում է պահպանման անվճար ծառայություններ "
"ցանկացած OJS ամսագրի համար, որը համապատասխանում է մի քանի հիմնական "
"չափանիշներին:"

msgid "manager.setup.plnPluginEnable"
msgstr "Միացնել PKP PN հավելվածը"

msgid "manager.setup.lists"
msgstr "Ցուցակներ"

msgid "manager.setup.labelName"
msgstr "Պիտակի անվանումը"

msgid "manager.setup.keyInfo.description"
msgstr ""
"Տրամադրեք ձեր ամսագրի կարճ նկարագրությունը և բացահայտեք խմբագիրներին, "
"գործադիր տնօրեններին և ձեր խմբագրական թիմի այլ անդամներին:"

msgid "manager.setup.keyInfo"
msgstr "Հիմնական տեղեկատվություն"

msgid "manager.setup.contextTitle"
msgstr "Ամսագրի անվանումը"

msgid "manager.setup.journalThumbnail.description"
msgstr ""
"Ամսագրի փոքր պատկերանշանը կամ ներկայացումը, որը կարող է օգտագործվել "
"ամսագրերի ցուցակներում:"

msgid "manager.setup.journalThumbnail"
msgstr "Ամսագրի մանրապատկեր"

msgid "manager.setup.journalTheme"
msgstr "Ամսագրի թեմա"

msgid "manager.setup.journalStyleSheetInvalid"
msgstr "Ամսագրի ոճաթերթի անվավեր ձևաչափ: Ընդունված ձևաչափն է .css:"

msgid "manager.setup.journalSetupUpdated"
msgstr "Ձեր ամսագրի կարգավորումները թարմացվել են:"

msgid "manager.setup.journalSetup"
msgstr "Ամսագրի կարգավորում"

msgid "manager.setup.journalPolicies"
msgstr "Քայլ 2. Ամսագրի քաղաքականությունը"

msgid "manager.setup.journalPageFooterDescription"
msgstr ""
"Սա ձեր ամսագրի էջատակն է: Էջատակը փոխելու կամ թարմացնելու համար տեղադրեք "
"HTML կոդը ստորև նշված տեքստային վանդակում: Օրինակները կարող են լինել մեկ այլ "
"նավիգացիոն տող, հաշվիչ և այլն: Այս էջատակը կհայտնվի յուրաքանչյուր էջում:"

msgid "manager.setup.journalPageFooter"
msgstr "Ամսագրի էջի տողատակը"

msgid "manager.setup.journalLogo.altText"
msgstr "Ամսագրի լոգոն"

msgid "manager.setup.journalLogo"
msgstr "Ամսագրի լոգոն"

msgid "manager.setup.journalLayoutDescription"
msgstr ""
"Ընտրեք ամսագրի թեման և այստեղ ընտրեք դասավորության բաղադրիչները: Կարող է նաև "
"վերբեռնվել ամսագրի ոճի թերթիկը, որը կարող է օգտագործվել համակարգային ոճերի և "
"թեմայի ոճաթերթերում ոճի տվյալները վերացնելու համար (եթե թեմա է ընտրված):"

msgid "manager.setup.journalLayout"
msgstr "Ամսագրի դասավորություն"

msgid "manager.setup.selectCountry"
msgstr ""
"Ընտրեք երկիրը, որտեղ գտնվում է այս ամսագիրը, կամ ամսագրի կամ հրատարակչի "
"փոստային հասցեի երկիրը:"

msgid "manager.setup.contextInitials"
msgstr "Ամսագրի սկզբնատառերը"

msgid "manager.setup.journalHomepageHeaderDescription"
msgstr ""
"Ամսագրի վերնագրի և պատկերանշանի գրաֆիկական տարբերակը (որպես .gif, .jpg կամ ."
"png նիշք) կարող է վերբեռնվել գլխավոր էջի համար, որը կփոխարինի տեքստային "
"տարբերակին, որն այլ կերպ է հայտնվում:"

msgid "manager.setup.journalHomepageHeader.altText"
msgstr "Ամսագրի գլխավոր էջի վերնախորագիր"

msgid "manager.setup.journalHomepageHeader"
msgstr "Ամսագրի գլխավոր էջի վերնախորագիր"

msgid "manager.setup.journalHomepageContentDescription"
msgstr ""
"Որպես լռելյայն, գլխավոր էջը բաղկացած է նավիգացիոն հղումներից: Գլխավոր էջի "
"լրացուցիչ բովանդակությունը կարող է ավելացվել՝ օգտագործելով հետևյալ "
"տարբերակներից մեկը կամ բոլորը, որոնք կհայտնվեն ցուցադրված հերթականությամբ: "
"Նկատի ունեցեք, որ ընթացիկ թողարկումը միշտ հասանելի է նավիգացիոն տողի Ընթացիկ "
"հղման միջոցով:"

msgid "manager.setup.journalHomepageContent"
msgstr "Ամսագրի գլխավոր էջի բովանդակությունը"

msgid "manager.setup.contextAbout.description"
msgstr ""
"Ներառեք ձեր ամսագրի մասին ցանկացած տեղեկատվություն, որը կարող է հետաքրքրել "
"ընթերցողներին, հեղինակներին կամ գրախոսներին: Սա կարող է ներառել ձեր բաց "
"մուտքի քաղաքականությունը, ամսագրի ուղղվածությունը և շրջանակը, հեղինակային "
"իրավունքի մասին ծանուցումը, հովանավորության բացահայտումը, ամսագրի "
"պատմությունը, գաղտնիության հայտարարությունը և ցանկացած LOCKSS կամ CLOCKSS "
"արխիվային համակարգում ներառելը:"

msgid "manager.setup.contextAbout"
msgstr "Ամսագրի մասին"

msgid "manager.setup.contextSummary"
msgstr "Ամսագրի համառոտագրություն"

msgid "manager.setup.journalArchiving"
msgstr "Ամսագրի արխիվացում"

msgid "manager.setup.journalAbbreviation"
msgstr "Ամսագրի հապավումը"

msgid "manager.setup.itemsPerPage.description"
msgstr ""
"Սահմանափակեք տարրերի քանակը (օրինակ՝ ներկայացումներ, օգտատերեր կամ "
"խմբագրական առաջադրանքներ) ցուցակում ցուցադրելու համար՝ նախքան հաջորդ տարրերը "
"մեկ այլ էջում ցուցադրելը:"

msgid "manager.setup.itemsPerPage"
msgstr "Նյութեր ըստ մեկ էջի"

msgid "manager.setup.itemsDescription"
msgstr ""
"Նավիգացիոն վահանակի տարրերը կարող են ավելացվել էջի վերևում հայտնված ընթացիկ "
"հավաքածուին (Տուն, Մասին, Օգտատիրոջ տուն և այլն):"

msgid "manager.setup.institution"
msgstr "Հաստատություն"

msgid "manager.setup.initialIssueDescription"
msgstr ""
"Կախված ընտրված ձևաչափից՝ նշեք OJS-ի հետ հրատարակվող առաջին համարի "
"թողարկումը, ծավալը և/կամ տարեթիվը."

msgid "manager.setup.initialIssue"
msgstr "Առաջին թողարկումը"

msgid "manager.setup.information.forReaders"
msgstr "Ընթերցողների համար"

msgid "manager.setup.information.forLibrarians"
msgstr "Գրադարանավարների համար"

msgid "manager.setup.information.forAuthors"
msgstr "Հեղինակների համար"

msgid "manager.setup.information.description"
msgstr ""
"Ամսագրի համառոտ նկարագրություններ գրադարանավարների, ապագա հեղինակների և "
"ընթերցողների համար: Դրանք հասանելի են դառնում կայքի կողագոտում, երբ ավելացվի "
"Տեղեկատվական բլոկը:"

msgid "manager.setup.information"
msgstr "Տեղեկատվություն"

msgid "manager.setup.includeCreativeCommons"
msgstr ""
"Ամսագրերի համար, որոնք առաջարկում են անհապաղ կամ հետաձգված բաց մուտք, "
"ներառեք Creative Commons արտոնագիրը՝ հրապարակված բոլոր աշխատություններով:"

msgid "manager.setup.identity"
msgstr "Ամսագրի ինքնությունը"

msgid "manager.setup.guidingSubmissions"
msgstr "Քայլ 3. Ներկայացումների ուղեցույց"

msgid "manager.setup.guidelines"
msgstr "Ուղեցույցներ"

msgid "manager.setup.gettingDownTheDetails"
msgstr "Քայլ 1. Ստանալով մանրամասները"

msgid "manager.setup.generalInformation"
msgstr "Ընդհանուր տեղեկություն"

msgid "manager.setup.form.supportNameRequired"
msgstr "Աջակցության անունը պարտադիր է:"

msgid "manager.setup.form.supportEmailRequired"
msgstr "Պահանջվում է աջակցության էլ․ փոստի հասցե."

msgid "manager.setup.form.numReviewersPerSubmission"
msgstr "Պահանջվում է գրախոսների թիվը յուրաքանչյուր ներկայացման համար:"

msgid "manager.setup.form.journalTitleRequired"
msgstr "Պահանջվում է ամսագրի վերնագիրը:"

msgid "manager.setup.form.journalInitialsRequired"
msgstr "Պահանջվում է ամսագրի սկզբնատառերը:"

msgid "manager.setup.form.contactNameRequired"
msgstr "Հիմնական կոնտակտային անունը պարտադիր է:"

msgid "manager.setup.form.contactEmailRequired"
msgstr "Հիմնական կոնտակտային էլ.փոստը պարտադիր է:"

msgid "manager.setup.form.issnInvalid"
msgstr "Նշված ISSN-ը վավեր չէ:"

msgid "manager.setup.forAuthorsToIndexTheirWorkDescription"
msgstr ""
"OJS-ը հավատարիմ է <a href=\"https://www.openarchives.org/\" target=\"_blank"
"\">Բաց արխիվների նախաձեռնության</a> Մետատվյալների հավաքագրման "
"արձանագրությանը, որը ձևավորվող ստանդարտն է լավ ինդեքսավորված մուտք "
"ապահովելու համար էլեկտրոնային հետազոտական ռեսուրսներ համաշխարհային "
"մասշտաբով: Հեղինակները կօգտագործեն նմանատիպ ձևանմուշ՝ իրենց ներկայացմանը "
"մետատվյալներ տրամադրելու համար: Ամսագրի կառավարիչը պետք է ընտրի "
"ինդեքսավորման համար նախատեսված դասերը և հեղինակներին ներկայացնի համապատասխան "
"օրինակներ՝ օգնելու նրանց ինդեքսավորել իրենց աշխատանքը:"

msgid "manager.setup.forAuthorsToIndexTheirWork"
msgstr "Հեղինակներին՝ իրենց աշխատանքը ինդեքսավորելու համար"

msgid "manager.setup.focusAndScope.description"
msgstr ""
"Հեղինակներին, ընթերցողներին և գրադարանավարներին նկարագրեք հոդվածների և այլ "
"նյութերի շրջանակը, որոնք ամսագիրը կհրապարակի:"

msgid "manager.setup.focusAndScope"
msgstr "Նպատակը և շրջանակը"

msgid "manager.setup.enableUserRegistration"
msgstr "Այցելուները կարող են գրանցել օգտվողի հաշիվ ամսագրում:"

msgid "manager.setup.numAnnouncementsHomepage.description"
msgstr ""
"Քանի՞ հայտարարություն պետք է ցուցադրվի գլխավոր էջում: Թողեք սա դատարկ՝ "
"չցուցադրելու ոչ մեկը:"

msgid "manager.setup.numAnnouncementsHomepage"
msgstr "Արտածել տնային էջում"

msgid "manager.setup.enableAnnouncements.description"
msgstr ""
"Հայտարարություններ կարող են հրապարակվել՝ տեղեկացնելու ընթերցողներին ամսագրի "
"նորությունների և իրադարձությունների մասին: Հրապարակված հայտարարությունները "
"կհայտնվեն Հայտարարությունների էջում։"

msgid "manager.setup.enableAnnouncements.enable"
msgstr "Միացնել հայտարարությունները"

msgid "manager.setup.emailSignature.description"
msgstr ""
"Համակարգի կողմից պատրաստված ամսագրի անունից ուղարկված նամակների վերջում "
"կավելացվի հետևյալ ստորագրությունը."

msgid "manager.setup.emailSignature"
msgstr "Ստորագրություն"

msgid "manager.setup.emails"
msgstr "Էլ․ փոստի նույնականացում"

msgid "manager.setup.emailBounceAddress.disabled"
msgstr ""
"Սխալի հասցեին չառաքվող նամակներ ուղարկելու համար կայքի ադմինիստրատորը պետք է "
"ակտիվացնի <code>allow_envelope_sender</code> տարբերակը կայքի կազմաձևման "
"նիշքում: Սերվերի կազմաձևումը կարող է պահանջվել, ինչպես նշված է OJS "
"փաստաթղթերում:"

msgid "manager.setup.emailBounceAddress.description"
msgstr ""
"Ցանկացած չառաքվող նամակներ կհանգեցնեն այս հասցեի համար սխալի հաղորդագրության:"

msgid "manager.setup.emailBounceAddress"
msgstr "Վերադարձի հասցե"

msgid "manager.setup.editorDecision"
msgstr "Խմբագրի որոշումը"

msgid "manager.setup.displayCurrentIssue"
msgstr "Ավելացրեք ընթացիկ թողարկման բովանդակությունը (եթե առկա է):"

msgid "manager.setup.disciplineProvideExamples"
msgstr ""
"Ներկայացրեք համապատասխան ակադեմիական գիտաճյուղերի օրինակներ այս ամսագրի համար"

msgid "manager.setup.disciplineExamples"
msgstr ""
"(Օրինակ՝ պատմություն, կրթություն, սոցիոլոգիա, հոգեբանություն, "
"մշակութաբանություն, իրավունք)"

msgid "manager.setup.disciplineDescription"
msgstr ""
"Օգտակար է, երբ ամսագիրը հատում է գիտաճյուղի սահմանները և/կամ հեղինակները "
"ներկայացնում են բազմամասնագիտական հոդվածներ:"

msgid "manager.setup.discipline"
msgstr "Ակադեմիական գիտաճյուղ և ենթաճյուղեր"

msgid "manager.setup.disableUserRegistration"
msgstr ""
"Ամսագրի կառավարիչը կգրանցի բոլոր օգտվողների հաշիվները: Խմբագիրները կամ Բաժնի "
"խմբագիրները կարող են գրանցել օգտվողների հաշիվներ գրախոսողների համար:"

msgid "manager.setup.details.description"
msgstr ""
"Ամսագրի անվանումը, ISSN-ը, կոնտակտները, հովանավորները և որոնման համակարգերը:"

msgid "manager.setup.details"
msgstr "Մանրամասներ"

msgid "manager.setup.customizingTheLook"
msgstr "Քայլ 5. Անհատականացնել տեսքը"

msgid "manager.setup.currentIssue"
msgstr "Ընթացիկ թողարկում"

msgid "manager.setup.historyDescription"
msgstr ""
"Այս տեքստը կհայտնվի ամսագրի կայքի «Մասին» բաժնում և կարող է օգտագործվել "
"վերնագրերի, խմբագրական խորհրդի և ամսագրի հրապարակումների պատմությանը առնչվող "
"այլ նյութերի փոփոխությունները նկարագրելու համար:"

msgid "manager.setup.history"
msgstr "Ամսագրի պատմությունը"

msgid "manager.setup.competingInterests.requireReviewers"
msgstr ""
"Գրապոսներից պահանջեք ներկայացնել CI հայտարարություն իրենց կողմից ներկայացված "
"յուրաքանչյուր գործընկերային գրախոսման հետ:"

msgid "manager.setup.competingInterests.requireAuthors"
msgstr ""
"Ներկայացնող Հեղինակներից պահանջեք տրամադրել Շահերի բախման (CI) "
"հայտարարությունը իրենց առաքած նյութերի հետ միասին:"

msgid "manager.setup.appearInAboutJournal"
msgstr "(կհայտնվի \"Ամսագրի մասին\" բաժնում) "

msgid "manager.setup.announcementsIntroduction.description"
msgstr ""
"Մուտքագրեք ցանկացած տեղեկություն, որը ցանկանում եք որ հայտնվի "
"հայտարարությունների ձեր էջում:"

msgid "manager.setup.announcementsIntroduction"
msgstr "Ներածություն"

msgid "manager.setup.announcements"
msgstr "Հայտարարություններ"

msgid "manager.setup.alternateHeaderDescription"
msgstr ""
"Որպես այլընտրանք, վերնագրի և պատկերանշանի փոխարեն, վերնագրի HTML տարբերակը "
"կարող է տեղադրվել ստորև բերված տեքստային վանդակում: Անհրաժեշտության դեպքում "
"տեքստային տուփը դատարկ թողեք:"

msgid "manager.setup.alternateHeader"
msgstr "Այլընտրանքային վերնախորագիր"

msgid "manager.setup.addSponsor"
msgstr "Ավելացնել հովանավոր կազմակերպություն"

msgid "manager.setup.addReviewerDatabaseLink"
msgstr "Ավելացնել տվյալների շտեմարանի նոր հղում"

msgid "manager.setup.addNavItem"
msgstr "Ավելացրեք տարր"

msgid "manager.setup.addItemtoAboutJournal"
msgstr "Ավելացրեք տարր «Ամսագրի մասին» բաժնում հայտնվելու համար"

msgid "manager.setup.addItem"
msgstr "Ավելացնել տարր"

msgid "manager.setup.addChecklistItem"
msgstr "Ավելացնել ստուգաթերթի կետ"

msgid "manager.setup.addAboutItem"
msgstr "Ավելացնել նյութի ամսագրի մասին"

msgid "manager.setup.aboutItemContent"
msgstr "Բովանդակություն"

msgid "manager.setup.pageHeader"
msgstr "Ամսագրի էջի վերնախորագիր"

msgid "manager.setup.contextName"
msgstr "Ամսագրի անունը"

msgid "manager.setup.useStyleSheet"
msgstr "Ամսագրի ոճի թերթիկ"

msgid "manager.setup.homepageContentDescription"
msgstr ""
"Ամսագրի գլխավոր էջը լռելյայն կազմված է նավարկման հղումներից: Գլխավոր էջի "
"լրացուցիչ բովանդակությունը կարող է ավելացվել՝ օգտագործելով հետևյալ "
"տարբերակներից մեկը կամ բոլորը, որոնք կհայտնվեն ցուցադրված հերթականությամբ:"

msgid "manager.setup.homepageContent"
msgstr "Ամսագրի գլխավոր էջի բովանդակությունը"

msgid "manager.setup.editorialTeam"
msgstr "Խմբագրական կազմ"

msgid "doi.manager.settings.doiReassign.description"
msgstr ""
"Եթե փոխեք ձեր DOI կազմաձևը, DOI-ները, որոնք արդեն նշանակվել են, չեն ազդի: "
"Երբ DOI-ի կազմաձևը պահպանվի, օգտագործեք այս կոճակը՝ բոլոր առկա DOI-ները "
"մաքրելու համար, որպեսզի նոր կարգավորումներն ուժի մեջ մտնեն գոյություն "
"ունեցող օբյեկտների հետ:"

msgid "doi.manager.settings.doiReassign"
msgstr "Վերանշանակել DOI-ները"

msgid "doi.manager.settings.doiRepresentationSuffixPatternRequired"
msgstr "Խնդրում ենք մուտքագրել DOI վերջածանցի նմուշը շարվածքների համար:"

msgid "doi.manager.settings.doiSubmissionSuffixPatternRequired"
msgstr "Խնդրում ենք մուտքագրել հոդվածների DOI վերջածանցի նմուշը:"

msgid "doi.manager.settings.doiIssueSuffixPatternRequired"
msgstr "Խնդրում ենք մուտքագրել DOI վերջածանցի նմուշը թողարկումների համար:"

msgid "doi.manager.settings.doiSuffixPattern.representations"
msgstr "շարվածքների համար"

msgid "doi.manager.settings.doiSuffixPattern.submissions"
msgstr "հոդվածների համար"

msgid "doi.manager.settings.doiSuffixPattern.issues"
msgstr "թողարկումների համար"

msgid "doi.manager.settings.doiSuffixPattern.example"
msgstr ""
"Օրինակ, vol%viss%ipp%p կարող է ստեղծել DOI, ինչպիսին է 10.1234/vol3iss2pp230"

msgid "doi.manager.settings.doiSuffixPattern"
msgstr ""
"Մուտքագրեք անհատականացված վերջածանցի նմուշ յուրաքանչյուր հրապարակման տեսակի "
"համար: Անհատականացված վերջածանցի նմուշը կարող է օգտագործել հետևյալ նշանները "
"վերջածանց ստեղծելու համար.<br><br> <code>%j</code> Ամսագրի սկզբնատառեր<br> "
"<code>%v</code> Թողարկման հատորը<br> <code >%i</code> Թողարկման թիվը<br> "
"<code>%Y</code> Թողարկման տարին<br> <code>%a</code> Հոդվածի ID<br> <code>%g</"
"code> Շարվածքի ID<br> <code>%f</code> Նիշքի ID<br> <code>%p</code> Էջի "
"թիվը<br> <code>%x</code> Անհատականացված նույնացուցիչ<br><br> Զգուշացեք որ "
"անհատականացված վերջածանցների ձևանմուշները հաճախ հանգեցնում են DOI-ների "
"ստեղծման և տեղադրման հետ կապված խնդիրների: Անհատականացված վերջածանցի "
"ձևանմուշ օգտագործելիս ուշադիր ստուգեք, որ խմբագիրները կարող են ստեղծել DOI և "
"դրանք փոխանցել գրանցման գործակալությանը, ինչպիսին է Crossref-ը: "

msgid "doi.manager.settings.doiPrefixPattern"
msgstr "DOI նախածանցը պարտադիր է և պետք է լինի 10.xxxx ձևով:"

msgid "doi.manager.settings.doiPrefix"
msgstr "DOI նախածանց"

msgid "doi.manager.settings.galleysWithDescription"
msgstr "Հոդվածների շարվածքներ, ինչպիսիք են հրապարակված PDF-ը"

msgid "doi.manager.settings.enableRepresentationDoi"
msgstr "Հոդվածի շարվածքներ"

msgid "doi.manager.settings.explainDois"
msgstr ""
"Խնդրում ենք ընտրել հրատարակչական օբյեկտները, որոնց հատկացվելու են թվային "
"օբյեկտների նույնացուցիչներ (DOI)."

msgid "doi.manager.settings.description"
msgstr ""
"Խնդրում ենք կարգավորել DOI հավելվածը, որպեսզի կարողանա կառավարել և "
"օգտագործել DOI-ները OJS-ում."

msgid "doi.manager.displayName"
msgstr "DOI-ներ"

msgid "doi.readerDisplayName"
msgstr "DOI"

msgid "doi.description"
msgstr ""
"Այս փլագինը հնարավորություն է տալիս թվային օբյեկտների նույնացուցիչները "
"հատկացնել OJS-ի թողարկումներին, հոդվածներին և շարվածքներին:"

msgid "doi.displayName"
msgstr "DOI"

msgid "mailable.validateEmailContext.description"
msgstr ""
"Այս նամակն ինքնաշխատ կերպով ուղարկվում է նոր օգտվողին, երբ նրանք գրանցվում "
"են ամսագրում, երբ կարգավորումները պահանջում են վավերացնել էլ․ փոստի հասցեն:"

msgid "mailable.validateEmailContext.name"
msgstr "Վավերացնել էլ․ փոստը (ամսագրի գրանցում)"

msgid "emailTemplate.variable.subscription.membership"
msgstr "Տեղեկատվություն բաժանորդի անդամակցության մասին"

msgid "emailTemplate.variable.subscription.subscriptionType"
msgstr "Բաժանորդագրության տեսակի, անվանման, տևողության և արժեքի ամփոփում"

msgid "emailTemplate.variable.subscription.expiryDate"
msgstr "Ամսաթիվը, երբ բաժանորդագրությունն ավարտվում է"

msgid "emailTemplate.variable.subscription.subscriptionUrl"
msgstr "Բաժանորդագրության էջի URL-ը"

msgid "emailTemplate.variable.subscription.subscriptionSignature"
msgstr "Բաժանորդագրության կառավարչի կոնտակտային տվյալները"

msgid "emailTemplate.variable.subscription.subscriberDetails"
msgstr ""
"Բաժանորդի անունը, պատկանելությունը, հեռախոսահամարը և էլեկտրոնային փոստի "
"հասցեն"

msgid "emailTemplate.variable.site.siteTitle"
msgstr "Կայքի անվանումը, երբ տեղակայված են մեկից ավելի ամսագրեր"

msgid "emailTemplate.variable.queuedPayment.itemCurrencyCode"
msgstr "Վճարման գումարի արժույթը, օրինակ՝ ԱՄՆ դոլարը"

msgid "emailTemplate.variable.queuedPayment.itemCost"
msgstr "Վճարման գումարը"

msgid "emailTemplate.variable.queuedPayment.itemName"
msgstr "Վճարման տեսակի անվանումը"

msgid "emailTemplate.variable.context.contactEmail"
msgstr "Ամսագրի հիմնական կոնտակտի էլ. փոստի հասցեն"

msgid "emailTemplate.variable.context.contextSignature"
msgstr "Ամսագրի էլեկտրոնային ստորագրությունը ավտոմատացված նամակների համար"

msgid "emailTemplate.variable.context.contactName"
msgstr "Ամսագրի հիմնական կոնտակտի անվանումը"

msgid "emailTemplate.variable.context.contextUrl"
msgstr "Ամսագրի գլխավոր էջի URL-ը"

msgid "emailTemplate.variable.context.contextName"
msgstr "Ամսագրի անվանումը"

msgid "plugins.importexport.issueGalleys.exportFailed"
msgstr "Թողարկման շարվածքների վերլուծման գործընթացը ձախողվեց"

msgid "plugins.importexport.issue.cli.display"
msgstr "\"{$issueId}\" - \"{$issueIdentification}\""

msgid "plugins.importexport.native.export.issues.results"
msgstr "Թողարկման արտահանման արդյունքները"

msgid ""
"manager.setup.notifications.copySubmissionAckPrimaryContact.disabled."
"description"
msgstr ""
"Այս ամսագրի համար հիմնական կոնտակտ չի սահմանվել: Դուք կարող եք մուտքագրել "
"հիմնական կոնտակտը <a href=\"{$url}\">ամսագրի կարգավորումներում</a>:"

msgid "manager.setup.notifications.copySubmissionAckPrimaryContact.description"
msgstr ""
"Ուղարկեք ներկայացման հաստատման նամակի պատճենը այս ամսագրի հիմնական կոնտակտին:"

msgid "stats.publications.galleys"
msgstr "Նիշքեր"

msgid "stats.publications.abstracts"
msgstr "Ամփոփումներ"

msgid "stats.publications.countOfTotal"
msgstr "{$count} of {$total} հոդվածներ"

msgid "stats.publications.totalGalleyViews.timelineInterval"
msgstr "Նիշքի ընդհանուր դիտումները ըստ ամսաթվի"

msgid "stats.publications.totalAbstractViews.timelineInterval"
msgstr "Համառոտագրության ընդհանուր դիտումներ ըստ ամսաթվի"

msgid "stats.publications.none"
msgstr ""
"Այս պարամետրերին համապատասխանող օգտագործման վիճակագրությամբ հոդվածներ չեն "
"գտնվել:"

msgid "stats.publications.details"
msgstr "Հոդվածի մանրամասները"

msgid "stats.publicationStats"
msgstr "Հոդված Վիճակագրություն"

msgid "manager.setup.notifications.copyPrimaryContact"
msgstr ""
"Ուղարկեք պատճենը հիմնական կոնտակտին, որը նշված է Ամսագրի կարգավորումներում:"

msgid "plugins.importexport.common.error.unknownObjects"
msgstr "Նշված օբյեկտները չհաջողվեց գտնել:"

msgid "plugins.importexport.common.senderTask.warning.noDOIprefix"
msgstr "DOI նախածանցը բացակայում է {$path} ուղով ամսագրի համար:"

msgid "plugins.importexport.common.validation.fail"
msgstr "Վավերացումը ձախողվեց:"

msgid "plugins.importexport.common.validation.success"
msgstr "Վավերացումը հաջողվեց:"

msgid "plugins.importexport.common.register.success"
msgstr "Գրանցումը հաջողվեց:"

msgid "plugins.importexport.common.register.error.mdsError"
msgstr ""
"Գրանցումն անհաջող էր: DOI գրանցման կայանը վերադարձրեց սխալ՝ '{$param}':"

msgid "plugins.importexport.common.export.error.inputFileNotReadable"
msgstr "Մուտքային նիշքը {$param} ընթեռնելի չէ:"

msgid "plugins.importexport.common.export.error.outputFileNotWritable"
msgstr "Ելքային նիշքը {$param} գրառելի չէ:"

msgid "plugins.importexport.common.invalidXML"
msgstr "Անվավեր XML:"

msgid "plugins.importexport.common.error.validation"
msgstr "Չհաջողվեց փոխարկել ընտրված օբյեկտները:"

msgid "plugins.importexport.common.error.noObjectsSelected"
msgstr "Ընտրված օբյեկտներ չկան:"

msgid "plugins.importexport.common.validation"
msgstr "Վավերացրեք XML-ը մինչև արտահանումը և գրանցումը:"

msgid "plugins.importexport.common.action.register"
msgstr "Գրանցել"

msgid "plugins.importexport.common.action.markRegistered"
msgstr "Նշեք գրանցված"

msgid "plugins.importexport.common.action.export"
msgstr "Արտահանում"

msgid "plugins.importexport.common.action"
msgstr "Գործողություն"

msgid "plugins.importexport.common.status.registered"
msgstr "Գրանցված"

msgid "plugins.importexport.common.status.markedRegistered"
msgstr "Նշված է գրանցված"

msgid "plugins.importexport.common.status.notDeposited"
msgstr "Ավանդադրված չէ"

msgid "plugins.importexport.common.status.any"
msgstr "Ցանկացած կարգավիճակ"

msgid "plugins.importexport.common.filter.issue"
msgstr "Ցանկացած թողարկում"

msgid "plugins.importexport.common.settings.form.password.description"
msgstr ""
"Խնդրում ենք նկատի ունենալ, որ գաղտնաբառը կպահվի որպես պարզ տեքստ, այսինքն՝ "
"կոդավորված չէ:"

msgid "plugins.importexport.common.settings.form.password"
msgstr "Գաղտնաբառ"

msgid "plugins.importexport.common.error.noDOIContentObjects"
msgstr ""
"DOI հանրային նույնացուցիչի հավելվածում DOI նշանակման համար հրապարակման "
"օբյեկտներ ընտրված չեն, ուստի այս հավելվածում ավանդի կամ արտահանման "
"հնարավորություն չկա:"

msgid "plugins.importexport.common.error.pluginNotConfigured"
msgstr "Փլագինը լիովին կարգավորված չէ:"

msgid "plugins.importexport.common.error.DOIsNotAvailable"
msgstr ""
"Այս փլագինը օգտագործելու համար խնդրում ենք գնալ «Հանրային նույնացուցիչ» "
"հավելվածի դաս, միացնել և կարգավորել DOI հավելվածը և այնտեղ նշել վավեր DOI "
"նախածանց:"

msgid "plugins.importexport.common.missingRequirements"
msgstr "Փլագինի պահանջները չեն բավարարվում"

msgid "plugins.importexport.common.export.representations"
msgstr "Շարվածքներ"

msgid "plugins.importexport.common.export.issues"
msgstr "Թողարկումներ"

msgid "plugins.importexport.common.export.articles"
msgstr "Հոդվածներ"

msgid "plugins.importexport.common.settings.DOIPluginSettings"
msgstr "DOI փլագինի կարգավորումներ"

msgid "plugins.importexport.common.settings"
msgstr "Կարգավորումներ"

msgid "grid.genres.description"
msgstr ""
"Այս բաղադրիչներն օգտագործվում են նիշքերի անվանման նպատակներով և ներկայացված "
"են նիշքերի վերբեռնման բացվող ընտրացանկում: ## նշանակված ժանրերը օգտվողին "
"թույլ են տալիս նիշքը կապել կամ ամբողջ ներկայացման 99Z-ի կամ որոշակի "
"բաղադրիչի հետ՝ ըստ թվի (օրինակ՝ 02):"

msgid "grid.genres.title"
msgstr "Հոդվածի բաղադրիչներ"

msgid "grid.genres.title.short"
msgstr "Բաղադրիչներ"

msgid "manager.setup.resetPermissions.success"
msgstr "Հոդվածի թույլտվությունները հաջողությամբ վերականգնվեցին:"

msgid "manager.setup.resetPermissions.description"
msgstr ""
"Հեռացրեք հեղինակային իրավունքի հայտարարությունը և արտոնագրման "
"տեղեկությունները յուրաքանչյուր հրապարակված հոդվածի համար՝ դրանք "
"վերադարձնելով ամսագրի ընթացիկ լռելյայն կարգավորումներին: Սա ընդմիշտ կհեռացնի "
"հոդվածներին կցված հեղինակային իրավունքի և արտոնագրման մասին բոլոր նախկին "
"տեղեկությունները: Որոշ դեպքերում ձեզ օրինականորեն չի թույլատրվում "
"վերաարտոնագրել այն աշխատանքը, որը հրապարակվել է այլ արտոնագրի ներքո: Խնդրում "
"ենք զգույշ եղեք այս գործիքն օգտագործելիս և դիմեք իրավական փորձաքննության, "
"եթե վստահ չեք, թե ինչ իրավունքներ ունեք ձեր ամսագրում հրապարակված հոդվածների "
"նկատմամբ:"

msgid "manager.setup.resetPermissions.confirm"
msgstr ""
"Վստա՞հ եք, որ ցանկանում եք վերականգնել թույլտվությունների տվյալները բոլոր "
"հոդվածների համար: Այս գործողությունը հնարավոր չէ հետարկել:"

msgid "manager.setup.resetPermissions"
msgstr "Վերականգնել հոդվածի թույլտվությունները"

msgid "manager.setup.copyrightYearBasis.issue"
msgstr "Թողարկում. լռելյայն տարին կնշվի համարի հրապարակման օրվանից:"

msgid "manager.setup.copyrightYearBasis.article"
msgstr ""
"Հոդված. լռելյայն տարին կվերցվի հոդվածի հրապարակման օրվանից, ինչպես "
"«հրապարակել-ընթացում»:"

msgid "manager.setup.copyrightYearBasis"
msgstr "Հիմնել նոր հոդվածի հեղինակային իրավունքի տարին"

msgid "manager.publication.library"
msgstr "Հրատարակչության գրադարան"

msgid "settings.roles.gridDescription"
msgstr ""
"Դերերը ամսագրի օգտատերերի խմբերն են, որոնց հասանելի է թույլտվության տարբեր "
"մակարդակները և դրանց հետ կապված աշխատանքային հոսքերը ամսագրում: Կան հինգ "
"տարբեր թույլտվությունների մակարդակներ. Ամսագրի կառավարիչներին հասանելի է "
"ամսագրի ամեն ինչ (ողջ բովանդակությունը և կարգավորումները); Բաժնի խմբագիրներն "
"ունեն ամբողջական մուտք դեպի ողջ հանձնարարված բովանդակությունը. Ամսագրի "
"օգնականները սահմանափակ հասանելիություն ունեն բոլոր հայտերին, որոնք "
"բացահայտորեն հանձնարարվել են նրանց խմբագրի կողմից. Գրախոսները կարող են "
"տեսնել և կատարել այն ներկայացումները, որոնք իրենց հանձնարարվել է գրախոսել. և "
"Հեղինակները կարող են տեսնել և շփվել սահմանափակ քանակությամբ տեղեկատվության "
"հետ իրենց իսկ ներկայացումների վերաբերյալ: Բացի այդ, կան հինգ տարբեր փուլային "
"առաջադրանքներ, որոնց դերերը կարող են հասանելի լինել՝ ներկայացում, ներքին "
"գրախոսություն, գրախոսություն, խմբագրական և արտադրություն:"

msgid "manager.setup.section.description"
msgstr ""
"Ամսագրի հրապարակված համարներում հոդվածները կազմակերպվում են Բաժիններով՝ "
"սովորաբար ըստ թեմայի կամ բովանդակության տեսակի (օրինակ՝ գրախոսման հոդվածներ, "
"հետազոտություններ և այլն):"

msgid "grid.action.addSection"
msgstr "Ավելացրեք բաժին"

msgid "grid.category.path"
msgstr "Ուղի"

msgid "manager.setup.categories.description"
msgstr ""
"Ընտրեք ամենահարմար դասերը վերը թվարկված հավաքածուից: Ընթերցողները ամսագրի "
"ամբողջական հավաքածուից կկարողանան թերթել ըստ դասերի:"

msgid "manager.setup.categories"
msgstr "Դասեր"

msgid "manager.navigationMenus.mySubscriptions.conditionalWarning"
msgstr "Այս հղումը կցուցադրվի միայն այն ժամանակ, երբ այցելուն մուտք է գործում:"

msgid "manager.navigationMenus.mySubscriptions.description"
msgstr ""
"Հղում դեպի էջ, որը նկարագրում է այցելուի ընթացիկ և անցյալ "
"բաժանորդագրությունները:"

msgid "manager.navigationMenus.subscriptions.description"
msgstr "Հղում դեպի ձեր առաջարկած բաժանորդագրությունները նկարագրող էջ:"

msgid "manager.subscriptionTypes.subscriptionTypeCreatedSuccessfully"
msgstr "Բաժանորդագրության տեսակը հաջողությամբ ստեղծվեց:"

msgid "manager.subscriptionTypes.noneCreated"
msgstr "Բաժանորդագրման տեսակներ չեն ստեղծվել:"

msgid "manager.subscriptionTypes.name"
msgstr "Բաժանորդագրության տեսակը"

msgid "manager.subscriptionTypes.form.typeNameRequired"
msgstr "Պահանջվում է բաժանորդագրության տեսակի անուն:"

msgid "manager.subscriptionTypes.form.typeNameExists"
msgstr "Այս անունով բաժանորդագրության տեսակ արդեն գոյություն ունի:"

msgid "manager.subscriptionTypes.form.typeName"
msgstr "Տիպի անվանումը"

msgid "manager.subscriptionTypes.form.saveAndCreateAnotherType"
msgstr "Պահպանեք և ստեղծեք մեկ ուրիշը"

msgid "manager.subscriptionTypes.form.publicValid"
msgstr "Խնդրում ենք օգտագործել նշված վանդակը:"

msgid "manager.subscriptionTypes.form.public"
msgstr ""
"Բաժանորդագրության այս տեսակը հանրությանը հասանելի կամ տեսանելի մի դարձրեք "
"կայքում:"

msgid "manager.subscriptionTypes.form.options"
msgstr "Ընտրանքներ"

msgid "manager.subscriptionTypes.form.membershipValid"
msgstr "Խնդրում ենք օգտագործել նշված ընտրավանդակը:"

msgid "manager.subscriptionTypes.form.membership"
msgstr ""
"Բաժանորդագրությունները պահանջում են անդամակցության մասին տեղեկություններ "
"(օրինակ՝ ասոցիացիայի, կազմակերպության, կոնսորցիումի և այլն)"

msgid "manager.subscriptionTypes.form.institutionalValid"
msgstr "Խնդրում ենք օգտագործել տրամադրված տարբերակները:"

msgid "manager.subscriptionTypes.form.institutional"
msgstr ""
"Ինստիտուցիոնալ (օգտատերերը վավերացվում են դոմեյնի կամ IP հասցեի միջոցով)"

msgid "manager.subscriptionTypes.form.individual"
msgstr "Անհատական (օգտատերերը վավերացվում են մուտքի միջոցով)"

msgid "manager.subscriptionTypes.form.subscriptions"
msgstr "Բաժանորդագրություններ"

msgid "manager.subscriptionTypes.form.formatValid"
msgstr "Խնդրում ենք ընտրել բաժանորդագրության տեսակի վավեր ձևաչափ:"

msgid "manager.subscriptionTypes.form.formatRequired"
msgstr "Պահանջվում է բաժանորդագրության տեսակի ձևաչափ:"

msgid "manager.subscriptionTypes.form.format"
msgstr "Ձևաչափ"

msgid "manager.subscriptionTypes.form.durationRequired"
msgstr "Պահանջվում է տևողություն:"

msgid "manager.subscriptionTypes.form.durationNumeric"
msgstr "Տևողությունը պետք է լինի դրական թիվ:"

msgid "manager.subscriptionTypes.form.durationInstructions"
msgstr "Բաժանորդագրության տևողությունը ամիսներով (օրինակ՝ 12):"

msgid "manager.subscriptionTypes.form.duration"
msgstr "Տևողություն"

msgid "manager.subscriptionTypes.form.nonExpiringValid"
msgstr "Խնդրում ենք օգտագործել տրամադրված տարբերակները:"

msgid "manager.subscriptionTypes.form.nonExpiring.neverExpires"
msgstr "Երբեք չի սպառվում"

msgid "manager.subscriptionTypes.form.nonExpiring.months"
msgstr "ամիսներ (օրինակ՝ 12)"

msgid "manager.subscriptionTypes.form.nonExpiring.expiresAfter"
msgstr "Ժամկետը լրանում է հետո"

msgid "manager.subscriptionTypes.form.description"
msgstr "Նկարագրություն"

msgid "manager.subscriptionTypes.form.currencyValid"
msgstr "Խնդրում ենք ընտրել վավեր արժույթ:"

msgid "manager.subscriptionTypes.form.currencyRequired"
msgstr "Պահանջվում է արժույթ:"

msgid "manager.subscriptionTypes.form.currency"
msgstr "Արտարժույթ"

msgid "manager.subscriptionTypes.form.costRequired"
msgstr "Պահանջվում է արժեքը:"

msgid "manager.subscriptionTypes.form.costNumeric"
msgstr "Արժեքը պետք է լինի դրական թիվ:"

msgid "manager.subscriptionTypes.form.costInstructions"
msgstr ""
"Մուտքագրեք թվային արժեք (օրինակ՝ 40 կամ 40,00) առանց նշանի (օրինակ՝ $):"

msgid "manager.subscriptionTypes.form.cost"
msgstr "Արժեքը"

msgid "manager.subscriptionTypes.editTitle"
msgstr "Խմբագրել"

msgid "manager.subscriptionTypes.edit"
msgstr "Խմբագրել բաժանորդագրության տեսակը"

msgid "manager.subscriptionTypes.duration"
msgstr "Տևողություն"

msgid "manager.subscriptionTypes.createTitle"
msgstr "Ստեղծել"

msgid "manager.subscriptionTypes.create"
msgstr "Ստեղծեք բաժանորդագրության նոր տեսակ"

msgid "manager.subscriptionTypes.institutional"
msgstr "Ինստիտուցիոնալ"

msgid "manager.subscriptionTypes.individual"
msgstr "Անհատական"

msgid "manager.subscriptionTypes.subscriptions"
msgstr "Բաժանորդագրություններ"

msgid "manager.subscriptionTypes.cost"
msgstr "Արժեքը"

msgid "manager.subscriptionTypes.confirmDelete"
msgstr ""
"Զգուշացում. Բաժանորդագրության այս տեսակով բոլոր բաժանորդագրությունները "
"նույնպես կջնջվեն: Իսկապե՞ս ուզում եք շարունակել և ջնջել բաժանորդագրության "
"այս տեսակը:"

msgid "manager.subscriptionTypes"
msgstr "Բաժանորդագրման տեսակները"

msgid "manager.subscriptions.institutionName"
msgstr "Հաստատության անվանումը"

msgid "manager.subscriptions.contact"
msgstr "Կոնտակտի անունը"

msgid "manager.subscriptions.user"
msgstr "Օգտվող"

msgid "manager.subscriptions.subscriptionType"
msgstr "Բաժանորդագրության տեսակ"

msgid "manager.subscriptions.subscriptionCreatedSuccessfully"
msgstr "Բաժանորդագրությունը հաջողությամբ ստեղծվեց:"

msgid "manager.subscriptions.select"
msgstr "Ընտրել"

msgid "manager.subscriptions.selectSubscriber.desc"
msgstr ""
"Բաժանորդագրության հասանելիության արտոնություններն ինքնաշխատ կերպով տրվում են "
"ամսագրի կառավարիչներին, խմբագիրներին, բաժնի խմբագիրներին, դասավորության "
"խմբագիրներին, գրական խմբագիրներին և սրբագրողներին:"

msgid "manager.subscriptions.selectUser"
msgstr "Ընտրեք Օգտվողին"

msgid "manager.subscriptions.selectContact"
msgstr "Ընտրեք Բաժանորդագրության կոնտակտը"

msgid "manager.subscriptions.noneCreated"
msgstr "Բաժանորդագրություններ չկան"

msgid "manager.subscriptions.notes"
msgstr "Նշումներ"

msgid "manager.subscriptions.referenceNumber"
msgstr "Հղման թիվը"

msgid "manager.subscriptions.membership"
msgstr "Անդամակցություն"

msgid "manager.subscriptions.ipRange"
msgstr "IP միջակայք"

msgid "manager.subscriptions.form.typeRequired"
msgstr ""
"Բաժանորդագրության տեսակը պետք է ստեղծվի մինչև նոր բաժանորդագրություններ "
"կատարելը:"

msgid "manager.subscriptions.form.subscriptionExists"
msgstr "Այս օգտվողն արդեն ունի այս ամսագրի բաժանորդագրություն:"

msgid "manager.subscriptions.form.subscriptionContactRequired"
msgstr ""
"Օգտատիրոջը ծանուցման էլ. փոստ ուղարկելու համար բաժանորդագրության կոնտակտային "
"անունը և էլ․ փոստի հասցեն պետք է նշվեն ամսագրի կարգաբերման մեջ:"

msgid "manager.subscriptions.form.saveAndCreateAnother"
msgstr "Պահպանեք և ստեղծեք մեկ ուրիշը"

msgid "manager.subscriptions.form.addIpRange"
msgstr "Ավելացնել"

msgid "manager.subscriptions.form.deleteIpRange"
msgstr "Ջնջել"

msgid "manager.subscriptions.form.ipRangeValid"
msgstr "Խնդրում ենք մուտքագրել վավեր IP տիրույթ:"

msgid "manager.subscriptions.form.ipRangeInstructions"
msgstr ""
"Եթե այստեղ մուտքագրված են IP տիրույթներ, ապա տիրույթն ընտրովի է:<br />Վավեր "
"արժեքները ներառում են IP հասցե (օրինակ՝ 142.58.103.1), IP տիրույթ (օրինակ՝ "
"142.58.103.1 - 142.58.103.4), IP տիրույթ «*» նշանով ( օրինակ՝ 142.58.*.*) և "
"IP տիրույթ CIDR-ով (օրինակ՝ 142.58.100.0/24):"

msgid "manager.subscriptions.form.ipRangeItem"
msgstr "&#8226;"

msgid "manager.subscriptions.form.ipRange"
msgstr "IP միջակայքերը"

msgid "manager.subscriptions.form.domainValid"
msgstr "Խնդրում ենք մուտքագրել վավեր դոմեյն:"

msgid "manager.subscriptions.form.domainIPRangeRequired"
msgstr ""
"Բաժանորդագրության ընտրված տեսակը պահանջում է դոմեյն և/կամ IP տիրույթ՝ "
"բաժանորդագրության նույնականացման համար:"

msgid "manager.subscriptions.form.domainInstructions"
msgstr ""
"Եթե այստեղ մուտքագրված է դոմեյն, IP-ի տիրույթները պարտադիր չեն:<br />Վավեր "
"արժեքները տիրույթի անուններն են (օրինակ՝ lib.sfu.ca):"

msgid "manager.subscriptions.form.institutionMailingAddress"
msgstr "Փոստային հասցե"

msgid "manager.subscriptions.form.institutionNameRequired"
msgstr "Պահանջվում է հաստատության անվանումը:"

msgid "manager.subscriptions.form.institutionName"
msgstr "Հաստատության անվանումը"

msgid "manager.subscriptions.form.domain"
msgstr "Դոմեյն"

msgid "manager.subscriptions.form.notes"
msgstr "Նշումներ"

msgid "manager.subscriptions.form.membershipRequired"
msgstr ""
"Ընտրված բաժանորդագրության տեսակը պահանջում է անդամակցության մասին "
"տեղեկություններ:"

msgid "manager.subscriptions.form.membershipInstructions"
msgstr ""
"Մուտքագրեք անդամակցության տվյալները, եթե բաժանորդագրության տեսակը պահանջում "
"է, որ բաժանորդները պատկանում են ասոցիացիայի կամ կազմակերպության:"

msgid "manager.subscriptions.form.referenceNumber"
msgstr "Հղման թիվը"

msgid "manager.subscriptions.form.membership"
msgstr "Անդամակցություն"

msgid "manager.subscriptions.form.notifyEmailValid"
msgstr "Խնդրում ենք օգտագործել նշված ընտրավանդակը:"

msgid "manager.subscriptions.form.notifyEmail"
msgstr ""
"Օգտագործողին էլ-նամակ ուղարկեք՝ իր օգտանունով և բաժանորդագրության "
"մանրամասներով:"

msgid "manager.subscriptions.form.userCountryValid"
msgstr "Խնդրում ենք ընտրել վավեր երկիր:"

msgid "manager.subscriptions.form.userIdValid"
msgstr "Խնդրում ենք ընտրել վավեր օգտվող:"

msgid "manager.subscriptions.form.userIdRequired"
msgstr "Պահանջվում է օգտատեր։"

msgid "manager.subscriptions.form.userContact"
msgstr "Կոնտակտ"

msgid "manager.subscriptions.form.userId"
msgstr "Օգտվող"

msgid "manager.subscriptions.form.userProfileInstructions"
msgstr ""
"Նշում. Ստորև բերված բոլոր փոփոխությունները վերաբերում են օգտվողի ամբողջ "
"համակարգի պրոֆիլին:"

msgid "manager.subscriptions.form.dateEndValid"
msgstr "Խնդրում ենք ընտրել բաժանորդագրության ավարտի վավեր ամսաթիվ:"

msgid "manager.subscriptions.form.dateEndEmpty"
msgstr ""
"Սա անժամկետ բաժանորդագրության տեսակ է. խնդրում ենք չնշել ավարտի ամսաթիվը:"

msgid "manager.subscriptions.form.dateStartEmpty"
msgstr ""
"Սա անժամկետ բաժանորդագրության տեսակ է. խնդրում ենք չնշել մեկնարկի ամսաթիվը:"

msgid "manager.subscriptions.form.dateEndRequired"
msgstr "Պահանջվում է բաժանորդագրության ավարտի ամսաթիվը:"

msgid "manager.subscriptions.form.dateEnd"
msgstr "Ավարտի ամսաթիվը"

msgid "manager.subscriptions.form.dateStartValid"
msgstr "Խնդրում ենք ընտրել բաժանորդագրության մեկնարկի վավեր ամսաթիվ:"

msgid "manager.subscriptions.form.dateStartRequired"
msgstr "Պահանջվում է բաժանորդագրության մեկնարկի ամսաթիվ:"

msgid "manager.subscriptions.form.dateStart"
msgstr "Մեկնարկի ամսաթիվ"

msgid "manager.subscriptions.form.typeIdValid"
msgstr "Խնդրում ենք ընտրել բաժանորդագրության վավեր տեսակ:"

msgid "manager.subscriptions.form.typeIdRequired"
msgstr "Պահանջվում է բաժանորդագրության տեսակ:"

msgid "manager.subscriptions.form.typeId"
msgstr "Բաժանորդագրության տեսակը"

msgid "manager.subscriptions.form.statusValid"
msgstr "Խնդրում ենք ընտրել բաժանորդագրության վավեր կարգավիճակ:"

msgid "manager.subscriptions.form.statusRequired"
msgstr "Պահանջվում է բաժանորդագրության կարգավիճակ:"

msgid "manager.subscriptions.form.status"
msgstr "Կարգավիճակ"

msgid "manager.subscriptions.allStatus"
msgstr "Բոլորը"

msgid "manager.subscriptions.withStatus"
msgstr "Կարգավիճակով"

msgid "manager.subscriptions.editTitle"
msgstr "Խմբագրել"

msgid "manager.subscriptions.edit"
msgstr "Խմբագրել բաժանորդագրությունը"

msgid "manager.subscriptions.domain"
msgstr "Դոմեյն"

msgid "manager.subscriptions.dateStartSearch"
msgstr "Սկսման ամսաթիվ"

msgid "manager.subscriptions.dateStart"
msgstr "Սկիզբ"

msgid "manager.subscriptions.dateEndSearch"
msgstr "Ավարտի ամսաթիվ"

msgid "manager.subscriptions.dateEnd"
msgstr "Ավարտ"

msgid "manager.subscriptions.renew"
msgstr "Թարմացնել"

msgid "manager.subscriptions.createTitle"
msgstr "Ստեղծել"

msgid "manager.subscriptions.create"
msgstr "Ստեղծեք նոր բաժանորդագրություն"

msgid "manager.subscriptions.summary"
msgstr "Բաժանորդագրությունների ամփոփում"

msgid "manager.subscriptions.confirmDelete"
msgstr "Իսկապե՞ս ուզում եք ջնջել այս բաժանորդագրությունը:"

msgid "manager.subscriptions.confirmRenew"
msgstr "Իսկապե՞ս ուզում եք թարմացնել այս բաժանորդագրությունը:"

msgid "manager.institutionalSubscriptions"
msgstr "Ինստիտուցիոնալ բաժանորդագրություններ"

msgid "manager.individualSubscriptions"
msgstr "Անհատական բաժանորդագրություններ"

msgid "manager.subscriptions"
msgstr "Բաժանորդագրություններ"

msgid "manager.subscriptionPolicies.subscriptionContactEmailValid"
msgstr "Խնդրում ենք մուտքագրել վավեր էլ. փոստ."

msgid "manager.subscriptionPolicies.subscriptionContactDescription"
msgstr ""
"Այս կոնտակտային տվյալները կցուցադրվեն բաժանորդագրության էջում՝ "
"բաժանորդագրությունների հետ կապված հարցումներով հաճախորդների համար:"

msgid "manager.subscriptionPolicies.subscriptionContact"
msgstr "Բաժանորդագրության կառավարիչ"

msgid ""
"manager.subscriptionPolicies.subscriptionAdditionalInformationDescription"
msgstr ""
"Բաժանորդագրության տեսակները և վճարների կառուցվածքը կցուցադրվեն "
"բաժանորդագրությունների էջում, ինչպես նաև Բաժանորդագրության կառավարչի անունը "
"և կոնտակտային տվյալները: Բաժանորդագրությունների մասին հավելյալ "
"տեղեկություններ, ինչպիսիք են վճարման եղանակները կամ զարգացող երկրների "
"բաժանորդներին աջակցությունը, կարող են ավելացվել այստեղ:"

msgid "manager.subscriptionPolicies.subscriptionAdditionalInformation"
msgstr "Բաժանորդագրության Տեղեկություններ"

msgid "manager.subscriptionPolicies.openAccessOptionsDescription"
msgstr ""
"Բաժանորդագրված ամսագրերը կարող են ապահովել «հետաձգված բաց մուտք» իրենց "
"հրապարակված բովանդակությանը, ինչպես նաև թույլատրել «հեղինակային "
"ինքնաարխիվացում» (որոնք երկուսն էլ մեծացնում են ընթերցողների թիվը և "
"բովանդակության մեջբերումը):"

msgid "manager.subscriptionPolicies.openAccessOptions"
msgstr "Բաժանորդագրության ամսագրերի համար բաց մուտքի ընտրանքներ"

msgid "manager.subscriptionPolicies.onlinePaymentDisabled"
msgstr ""
"<strong>Նշում.</strong> Այս ընտրանքները միացնելու համար ամսագրի կառավարիչը "
"պետք է միացնի առցանց վճարումների մոդուլը, ներառյալ առցանց վճարումները "
"բաժանորդագրությունների համար՝ Ընթերցողի վճարների ներքո:"

msgid ""
"manager.subscriptionPolicies.onlinePaymentPurchaseInstitutionalDescription"
msgstr ""
"<strong>Նշում.</strong> Ինստիտուցիոնալ բաժանորդագրությունները, որոնք ձեռք են "
"բերվել առցանց, պահանջում են տրամադրված տիրույթի և IP տիրույթի հաստատում և "
"բաժանորդագրության ակտիվացում Բաժանորդագրման կառավարչի կողմից:"

msgid ""
"manager.subscriptionPolicies."
"enableSubscriptionOnlinePaymentNotificationRenewInstitutional"
msgstr ""
"Տեղեկացրեք Բաժանորդագրման կառավարչին էլեկտրոնային փոստով Ինստիտուցիոնալ "
"բաժանորդագրության առցանց թարմացման դեպքում:"

msgid ""
"manager.subscriptionPolicies."
"enableSubscriptionOnlinePaymentNotificationRenewIndividual"
msgstr ""
"Տեղեկացրեք Բաժանորդագրության կառավարչին էլ․ փոստով Անհատական "
"բաժանորդագրության առցանց թարմացման դեպքում:"

msgid ""
"manager.subscriptionPolicies."
"enableSubscriptionOnlinePaymentNotificationPurchaseInstitutional"
msgstr ""
"Տեղեկացրեք Բաժանորդագրման կառավարչին էլեկտրոնային փոստով Ինստիտուցիոնալ "
"բաժանորդագրության առցանց գնումից հետո (խորհուրդ է տրվում):"

msgid "manager.setup.masthead"
msgstr "Մասթհեդ"

msgid "manager.setup"
msgstr "Ամսագրի կարգավորումներ"

msgid "manager.sections.wordCountInstructions"
msgstr ""
"Սահմանափակել ամփոփման բառերի քանակը այս բաժնի համար (0՝ առանց "
"սահմանափակումների)"

msgid "manager.sections.wordCount"
msgstr "Բառի հաշվիչ"

msgid "manager.sections.unassigned"
msgstr "Բաժնի հասանելի խմբագիրներ"

msgid "manager.section.submissionsToThisSection"
msgstr "Ամսագրի այս բաժնին արված ներկայացումներ"

msgid "manager.sections.submissionReview"
msgstr "Չի ենթարկվի գործընկերային գրախոսության"

msgid "manager.sections.submissionIndexing"
msgstr "Չի ներառվի ամսագրի ինդեքսավորման մեջ"

msgid "manager.sections.reviewed"
msgstr "Գործընկերային գրախոսություն"

msgid "manager.sections.readingTools"
msgstr "Ընթերցանության գործիքներ"

msgid "manager.sections.policy"
msgstr "Բաժնի քաղաքականություն"

msgid "manager.sections.open"
msgstr "Բացեք հայտերը"

msgid "manager.sections.noneCreated"
msgstr "Չկան ստեղծված բաժիններ."

msgid "manager.sections.indexed"
msgstr "Ինդեքսավորված"

msgid "manager.sections.identifyTypeExamples"
msgstr ""
"(Օրինակ՝ «Գործընկերային գրախոսված հոդված», «Գրքի գրախոսություն», "
"«Մասնագիտական մեկնաբանություն» և այլն):"

msgid "manager.sections.identifyType"
msgstr "Նշեք այս բաժնում հրապարակված նյութերը որպես a(n)"

msgid "manager.sections.hideTocTitle"
msgstr "Բաց թողեք այս բաժնի վերնագիրը թողարկման բովանդակությունից:"

msgid "manager.sections.hideTocAuthor"
msgstr ""
"Թողարկման բովանդակությունից բաց թողեք բաժնի նյութերի հեղինակների անունները:"

msgid "manager.sections.form.titleRequired"
msgstr "Բաժնի համար անհրաժեշտ է վերնագիր:"

msgid "manager.sections.form.reviewFormId"
msgstr "Խնդրում ենք համոզվել, որ դուք ընտրել եք վերանայման վավեր ձև:"

msgid "manager.sections.form.mustAllowPermission"
msgstr ""
"Խնդրում ենք համոզվել, որ առնվազն մեկ վանդակը նշված է Բաժնի խմբագրիչի "
"յուրաքանչյուր հանձնարարության համար:"

msgid "manager.sections.form.abbrevRequired"
msgstr "Բաժնի համար պահանջվում է կրճատ վերնագիր"

msgid "manager.sections.confirmDeactivateSection.error"
msgstr ""
"Առնվազն մեկ բաժին պետք է ակտիվ լինի: Այցելեք աշխատանքային հոսքի "
"կարգավորումները՝ անջատելու այս ամսագրի բոլոր ներկայացումները:"

msgid "manager.sections.editors"
msgstr "Բաժնի խմբագիրներ"

msgid "manager.sections.editorRestriction"
msgstr ""
"Նյութերը կարող են ներկայացվել միայն խմբագիրների և բաժնի խմբագիրների կողմից:"

msgid "manager.section.sectionEditorInstructions"
msgstr ""
"Այս բաժնում ավելացրեք Բաժնի խմբագիր, որպեսզի ներկայացումները ինքնաշխատ "
"կերպով վերագրվեն Բաժինների խմբագրին: (Հակառակ դեպքում, Բաժնի խմբագիրները "
"կարող են նշանակվել ձեռքով, ներկայացումը մուտքագրվելուց հետո:) Եթե ավելացվի՝ "
"Բաժնի խմբագիրն ինքնաշխատ կարող է նշանակվել՝ վերահսկելու համար այս բաժին "
"ներկայացված նյութերի ԳՐԱԽՈՍՈՒՄԸ (գործընկերային գրախոսություն) և/կամ "
"ԽՄԲԱԳՐՈՒՄԸ (գրական խմբագրում, դասավորություն և սրբագրում)։ Բաժինների "
"խմբագիրները ստեղծվում են՝ սեղմելով «Բաժինների խմբագիրներ»՝ «Դերեր ամսագրի "
"կառավարման մեջ» ներքո:"

msgid "manager.sections.create"
msgstr "Ստեղծեք բաժին"

msgid "manager.sections.alertDelete"
msgstr ""
"Նախքան այս բաժինը ջնջելը, դուք պետք է դրան ներկայացված հոդվածները տեղափոխեք "
"այլ բաժիններ:"

msgid "manager.sections.confirmDelete"
msgstr "Իսկապե՞ս ուզում եք ընդմիշտ ջնջել այս բաժինը:"

msgid "manager.sections.assigned"
msgstr "Այս բաժնի խմբագիրները"

msgid "manager.section.noSectionEditors"
msgstr ""
"Բաժնի խմբագիրներ դեռ չկան։ Սկզբում ավելացրեք այս դերը առնվազն մեկ օգտատիրոջ "
"համար՝ Կառավարում > Կարգավորումներ > Օգտատերեր & amp; Դերեր բաժնից."

msgid "manager.sections.abstractsNotRequired"
msgstr "Չեն պահանջում համառոտագրություններ"

msgid "manager.people.syncUserDescription"
msgstr ""
"Գրանցման համաժամացումը կգրանցի նշված ամսագրում նշված դերում գրանցված բոլոր "
"օգտվողներին այս ամսագրի նույն դերում: Այս ֆունկցիան թույլ է տալիս օգտատերերի "
"մի շարք (օրինակ՝ Գրախոսներ) համաժամեցնել ամսագրերի միջև:"

msgid "manager.people.roleEnrollment"
msgstr "{$role} Գրանցումը"

msgid "manager.people.mergeUsers.into.description"
msgstr ""
"նտրեք օգտվողին, որին կվերագրվի նախորդ օգտատերերի հեղինակությունները, "
"խմբագրման հանձնարարությունները և այլն:"

msgid "manager.people.mergeUsers.from.description"
msgstr ""
"Ընտրեք օգտվողին (կամ մի քանիսին)՝ մեկ այլ օգտատիրոջ հաշվին միանալու համար "
"(օրինակ՝ երբ ինչ-որ մեկն ունի օգտատիրոջ երկու հաշիվ): Առաջինը ընտրված "
"հաշիվ(ներ)ը կջնջվեն, և ցանկացած ներկայացում, առաջադրանք և այլն կվերագրվի "
"երկրորդ հաշվին:"

msgid "manager.people.enrollSyncJournal"
msgstr "Ամսագրի հետ"

msgid "manager.people.enrollExistingUser"
msgstr "Գրանցեք գոյություն ունեցող օգտվողին"

msgid "manager.people.emailUsers.selectTemplate"
msgstr "Ընտրեք կաղապար"

msgid "manager.people.confirmRemove"
msgstr ""
"Հեռացնե՞լ այս օգտվողին այս ամսագրից: Այս գործողությունը կհեռացնի օգտատիրոջ "
"գրանցումը այս ամսագրի բոլոր դերերից:"

msgid "manager.people.allUsers"
msgstr "Բոլոր գրանցված օգտվողները"

msgid "manager.people.showNoRole"
msgstr "Ցույց տալ առանց դերի օգտատերերին"

msgid "manager.people.allSiteUsers"
msgstr "Գրանցեք օգտվողին այս կայքից այս ամսագրում"

msgid "manager.people.allJournals"
msgstr "Բոլոր ամսագրերը"

msgid "manager.people.allEnrolledUsers"
msgstr "Այս ամսագրում գրանցված օգտվողներ"

msgid "manager.payment.userName"
msgstr "Վճարման ID"

msgid "manager.paymentTypes"
msgstr "Վճարման տեսակները"

msgid "manager.payment.records"
msgstr "Գրանցումներ"

msgid "manager.payment.readerFeesDescription"
msgstr ""
"Ընտրված ընտրանքները, դրանց նկարագրությունների և վճարների հետ միասին (որոնք "
"կարող են խմբագրվել ստորև), կհայտնվեն ամսագրի մասին «Քաղաքականություն» "
"բաժնում, ինչպես նաև այն կետերում, որտեղ պահանջվում է վճարում:"

msgid "manager.payment.readerFees"
msgstr "Ընթերցողի վճարներ"

msgid "manager.payment.paymentType"
msgstr "Վճարման տեսակ"

msgid "manager.payment.paymentMethods"
msgstr "Վճարների մուծման եղանակներ"

msgid "manager.payment.paymentMethod.description"
msgstr "Այս էկրանից կարող եք կարգավորել վճարման հետևյալ եղանակներից որևէ մեկը:"

msgid "manager.payment.paymentMethod"
msgstr "Վճարման եղանակ"

msgid "manager.payment.paymentId"
msgstr "Վճարման ID"

msgid "manager.payment.options.text"
msgstr "Վճարման եղանակի նկարագրություն"

msgid "manager.payment.options.purchaseIssueFee"
msgstr "Գնել թողարկում"

msgid "manager.payment.options.purchaseArticleFee"
msgstr "Գնել հոդված"

msgid "manager.payment.options.publicationFee"
msgstr "Հոդվածի մշակման վճար"

msgid "manager.payment.options.onlypdf"
msgstr ""
"Սահմանափակել միայն թողարկումների և հոդվածների PDF տարբերակի հասանելիությունը"

msgid "manager.payment.options.membershipFee"
msgstr "Ասոցիացիայի անդամակցություն"

msgid "manager.payment.options.feeName"
msgstr "Վճարի անուն"

msgid "manager.payment.options.feeDescription"
msgstr "Վճարի նկարագրություն"

msgid "manager.payment.options.fee"
msgstr "Վճար"

msgid "manager.payment.options.enablePayments"
msgstr ""
"Վճարումները կակտիվացվեն այս ամսագրի համար: Նկատի ունեցեք, որ վճարումներ "
"կատարելու համար օգտատերերից կպահանջվի մուտք գործել:"

msgid "subscriptionManager.subscription.confirmRemove"
msgstr "Իսկապե՞ս ցանկանում եք ջնջել այս բաժանորդագրությունը:"

msgid "manager.payment.options.acceptSubscriptionPayments"
msgstr ""
"Սա կակտիվացնի վճարումները Բաժանորդագրությունների համար, որտեղ տեսակները, "
"արժեքը, տևողությունը և բաժանորդագրությունները կառավարվում են Ամսագրի "
"(Բաժանորդագրության) կառավարչի կողմից:"

msgid "manager.payment.options"
msgstr "Ընտրանքներ"

msgid "manager.payment.notFound"
msgstr "Չի գտնվել"

msgid "manager.payment.noPayments"
msgstr "Վճարումներ չկան"

msgid "manager.payment.generalOptions"
msgstr "Ընդհանուր ընտրանքներ"

msgid "manager.payment.generalFeesDescription"
msgstr ""
"Ասոցիացիայի Անդամակցությունը կհայտնվի «Օրագրի մասին» բաժնում՝ "
"\"Քաղաքականություն\" ներքո:"

msgid "manager.payment.generalFees"
msgstr "Ընդհանուր վճարներ"

msgid "manager.payment.form.numeric"
msgstr ""
"Բոլոր ծախսերը պետք է լինեն դրական թվային արժեքներ (թույլատրվում են "
"տասնորդական միավորներ)"

msgid "manager.payment.feePaymentOptions"
msgstr "Վճարների մուծման տարբերակներ"

msgid "manager.payment.enable"
msgstr "Միացնել"

msgid "manager.payment.editSubscription"
msgstr "Խմբագրել բաժանորդագրությունը"

msgid "manager.payment.details"
msgstr "Մանրամասներ"

msgid "manager.payment.description"
msgstr "Նկարագրություն"

msgid "manager.payment.currencymessage"
msgstr ""
"OJS-ը արժույթի փոխարկումներ չի իրականացնում: Եթե ընդունում եք վճարումներ "
"բաժանորդագրությունների համար, դուք պետք է համոզվեք, որ բաժանորդագրության "
"արժույթը համընկնում է այստեղ նշված արժույթի հետ:"

msgid "manager.payment.authorFeesDescription"
msgstr ""
"Ստորև մուտքագրեք վճարների գումարները՝ հեղինակի վճարները միացնելու համար:"

msgid "manager.payment.authorFees"
msgstr "Հեղինակային վճարներ"

msgid "manager.payment.amount"
msgstr "Գումարը"

msgid "manager.payment.addPayment"
msgstr "Ավելացնել վճարում"

msgid "manager.payment.action"
msgstr "Գործողություն"

msgid "manager.managementPages"
msgstr "Կառավարման էջեր"

msgid "manager.languages.primaryLocaleInstructions"
msgstr "Սա կլինի ամսագրի կայքի լռելյայն լեզուն:"

msgid "manager.languages.noneAvailable"
msgstr ""
"Ներեցեք, լրացուցիչ լեզուներ չկան: Կապվեք ձեր կայքի ադմինիստրատորի հետ, եթե "
"ցանկանում եք օգտագործել լրացուցիչ լեզուներ այս ամսագրի հետ:"

msgid "manager.languages.languageInstructions"
msgstr ""
"OJS-ը կարող է հասանելի լինել օգտվողներին աջակցվող մի քանի լեզուներից որևէ "
"մեկով: Բացի այդ, OJS-ը կարող է գործել որպես բազմալեզու համակարգ՝ տրամադրելով "
"օգտատերերին յուրաքանչյուր էջի լեզուների միջև փոխարկման հնարավորություն և "
"թույլ տալով որոշակի տվյալներ մուտքագրել մի քանի լրացուցիչ լեզուներով:<br /"
"><br/>Եթե լեզուն աջակցվում է OJS-ի կողմից և ստորև նշված չէ, խնդրեք ձեր կայքի "
"ադմինիստրատորին տեղադրել լեզուն կայքի կառավարման միջերեսից: Նոր լեզուների "
"աջակցություն ավելացնելու հրահանգների համար խնդրում ենք ծանոթանալ OJS-ի "
"փաստաթղթերին:"

msgid "manager.language.confirmDefaultSettingsOverwrite"
msgstr ""
"Սա կփոխարինի ամսագրի ցանկացած տեղային կարգավորում, որն ունեիք այս տեղայինի "
"համար"

msgid "manager.language.forms"
msgstr "Ձևեր"

msgid "manager.language.submissions"
msgstr "Ներկայացումներ"

msgid "manager.language.ui"
msgstr "Օգտվողի միջերես"

msgid "manager.journalManagement"
msgstr "Ամսագրի կառավարում"

msgid "manager.files.note"
msgstr ""
"Նշում. Նիշքերի զննարկիչը լրացուցիչ հատկություն է, որը թույլ է տալիս "
"ուղղակիորեն դիտել և կառավարել ամսագրի հետ կապված նիշքերը և գրացուցակները:"

msgid "manager.emails.confirmResetAll"
msgstr ""
"Վստա՞հ եք, որ ցանկանում եք վերակայել այս ամսագրի էլ․փոստի բոլոր "
"ձևանմուշները: Դուք կկորցնեք ձեր կատարած ցանկացած հարմարեցում:"

msgid "manager.website.archiving"
msgstr "Արխիվացում"

msgid "doi.manager.settings.doiCreationTime.copyedit"
msgstr "Գրական խմբագրման փուլին հասնելուն պես"

msgid "doi.manager.settings.doiSuffixLegacy"
msgstr ""
"Օգտագործեք լռելյայն կաղապարները:<br />%j.v%vi%i թողարկումների համար<br />%j.v"
"%vi%i.%a հոդվածների համար<br />%j.v%vi%i.%a.g%g շարվածքների համար."

msgid "doi.manager.settings.doiObjectsRequired"
msgstr ""
"Ընտրեք, թե որ տարրերին կհատկացվի DOI: Ամսագրերից շատերը DOI-ներ են "
"հատկացնում հոդվածներին, բայց դուք կարող եք ցանկանալ DOI-ներ հատկացնել բոլոր "
"հրապարակված նյութերին:"

msgid "manager.setup.enableDois.description"
msgstr ""
"Թույլ տվեք թվային օբյեկտների նույնացուցիչներին (DOI) նշանակվել այս ամսագրում "
"հրապարակված աշխատանքին:"

msgid "manager.distribution.publishingMode.subscription"
msgstr ""
"Ամսագիրը կպահանջի բաժանորդագրություններ՝ դրա բովանդակության մի մասը կամ "
"ամբողջը մուտք գործելու համար:"

msgid "manager.distribution.publishingMode.openAccess"
msgstr "Ամսագիրը կապահովի բաց մուտք դեպի բովանդակություն:"

msgid "manager.distribution.publishingMode.none"
msgstr ""
"OJS-ը չի օգտագործվի ամսագրի բովանդակությունը առցանց հրապարակելու համար:"

msgid "manager.distribution.publishingMode"
msgstr "Հրապարակման ռեժիմ"

msgid "manager.distribution.publication"
msgstr "Հրապարակում"

msgid "manager.distribution.copyrightYearBasis.submission"
msgstr "Օգտագործեք հոդվածի հրապարակման ամսաթիվը"

msgid "manager.distribution.copyrightYearBasis.issue"
msgstr "Օգտագործեք թողարկման հրապարակման ամսաթիվը"

msgid "manager.distribution.copyrightYearBasis.description"
msgstr ""
"Ընտրեք, թե ինչպես է որոշվում հեղինակային իրավունքի լռելյայն ամսաթիվը հոդվածի "
"համար: Այս լռելյայնը կարող է անտեսվել յուրաքանչյուր դեպքի համար: Եթե դուք "
"«հրապարակում եք ստանալուն պես», մի օգտագործեք համարի հրապարակման ամսաթիվը:"

msgid "manager.distribution.access"
msgstr "Մուտք"

msgid "manager.statistics.reports.filters.byObject.description"
msgstr ""
"Նեղացնել արդյունքներն ըստ օբյեկտի տեսակի (ամսագիր, թողարկում, հոդված, նիշքի "
"տեսակներ) և/կամ ըստ մեկ կամ մի քանի օբյեկտի id(ների):"

msgid "manager.statistics.reports.filters.byContext.description"
msgstr "Նեղացնել արդյունքներն ըստ համատեքստի (թողարկումներ և/կամ հոդված):"

msgid "manager.statistics.defaultMetricDescription"
msgstr ""
"\n"
"\t\tՁեր ամսագիրը կազմաձևված է այնպես, որ գրանցի մեկից ավելի օգտագործման "
"չափումներ: Օգտագործման վիճակագրությունը կցուցադրվի մի քանի համատեքստերում:\n"
"\t\tԿան դեպքեր, երբ պետք է օգտագործվի օգտագործման մեկ վիճակագրություն, "
"օրինակ. ցուցադրելու ամենաշատ օգտագործվող հոդվածների պատվիրված ցանկը կամ "
"դասակարգելու համար\n"
"\t\tորոնման արդյունքները։ Խնդրում ենք որպես կանխադրված ընտրել կազմաձևված "
"չափորոշիչներից մեկը:\n"
"\t"

<<<<<<< HEAD
msgid "mailable.subscriptionNotify.description"
msgstr ""
"Այս նամակը ծանուցում է գրանցված ընթերցողին, որ Կառավարիչը բաժանորդագրություն "
"է ստեղծել նրանց համար: Այն տրամադրում է ամսագրի URL-ը և մուտքի հրահանգները:"

msgid "mailable.subscriptionExpiresSoon.description"
msgstr ""
"Այս էլ․ նամակը ծանուցում է բաժանորդին, որ նրա բաժանորդագրության ժամկետը "
"շուտով կլրանա: Այն տրամադրում է ամսագրի URL-ը և մուտքի հրահանգները:"

msgid "mailable.subscriptionExpired.description"
msgstr ""
"Այս էլ․ նամակը ծանուցում է բաժանորդին, որ նրա բաժանորդագրության ժամկետը "
"լրացել է: Այն տրամադրում է ամսագրի URL-ը և մուտքի հրահանգները:"

msgid "mailable.subscriptionExpiredLast.description"
msgstr ""
"Այս էլ․ նամակը ծանուցում է բաժանորդին, որ նրանց բաժանորդագրության ժամկետը "
"լրացել է: Այն տրամադրում է ամսագրի URL-ը և մուտքի հրահանգները:"

msgid "mailable.subscriptionPurchaseIndividual.description"
msgstr ""
"Այս էլ․ նամակը ծանուցում է Բաժանորդագրման կառավարչին, որ անհատական "
"բաժանորդագրությունը գնվել է առցանց: Այն տրամադրում է ամփոփ տեղեկատվություն "
"բաժանորդագրության մասին և արագ մուտքի հղում դեպի գնված բաժանորդագրություն:"

msgid "mailable.subscriptionPurchaseInstitutional.description"
msgstr ""
"Այս էլ․ նամակը տեղեկացնում է Բաժանորդագրման կառավարչին, որ ինստիտուցիոնալ "
"բաժանորդագրությունը գնվել է առցանց: Այն տրամադրում է ամփոփ տեղեկատվություն "
"բաժանորդագրության մասին և արագ մուտքի հղում դեպի գնված բաժանորդագրություն:"

msgid "mailable.subscriptionRenewIndividual.description"
msgstr ""
"Այս էլ․ նամակը ծանուցում է Բաժանորդագրության կառավարչին, որ անհատական "
"բաժանորդագրությունը թարմացվել է առցանց: Այն տրամադրում է ամփոփ "
"տեղեկատվություն բաժանորդագրության մասին և արագ մուտք գործելու հղում դեպի "
"նորացված բաժանորդագրություն:"

msgid "mailable.subscriptionRenewInstitutional.description"
msgstr ""
"Այս էլ․ նամակը ծանուցում է Բաժանորդագրման կառավարչին, որ ինստիտուցիոնալ "
"բաժանորդագրությունը թարմացվել է առցանց: Այն տրամադրում է ամփոփ "
"տեղեկատվություն բաժանորդագրության մասին և արագ մուտք գործելու հղում դեպի "
"նորացված բաժանորդագրություն:"

msgid "mailable.openAccessNotify.description"
msgstr ""
"Այս նամակն ուղարկվում է գրանցված ընթերցողներին, ովքեր խնդրել են ծանուցման "
"նամակ ստանալ, երբ համարը դառնում է բաց հասանելի:"
=======
msgid "manager.subscriptions.form.institution"
msgstr "Հաստատություն"

msgid "manager.subscriptions.form.institutionIdValid"
msgstr "Խնդրում ենք ընտրել վավեր հաստատություն:"

msgid "manager.subscriptions.form.institutionRequired"
msgstr "Նախքան նոր բաժանորդագրություններ կատարելը պետք է հաստատություն ստեղծվի:"

msgid "stats.issueTOCViews"
msgstr "Թողարկման Բովանդակության դիտումները"

msgid "stats.issueGalleyViews"
msgstr "Թողարկման շարվածքի դիտումները"

msgid "manager.institutions.noContext"
msgstr "Այս հաստատության ամսագիրը չհաջողվեց գտնել:"
>>>>>>> c75cca10
<|MERGE_RESOLUTION|>--- conflicted
+++ resolved
@@ -2474,7 +2474,6 @@
 "չափորոշիչներից մեկը:\n"
 "\t"
 
-<<<<<<< HEAD
 msgid "mailable.subscriptionNotify.description"
 msgstr ""
 "Այս նամակը ծանուցում է գրանցված ընթերցողին, որ Կառավարիչը բաժանորդագրություն "
@@ -2525,7 +2524,7 @@
 msgstr ""
 "Այս նամակն ուղարկվում է գրանցված ընթերցողներին, ովքեր խնդրել են ծանուցման "
 "նամակ ստանալ, երբ համարը դառնում է բաց հասանելի:"
-=======
+
 msgid "manager.subscriptions.form.institution"
 msgstr "Հաստատություն"
 
@@ -2542,5 +2541,4 @@
 msgstr "Թողարկման շարվածքի դիտումները"
 
 msgid "manager.institutions.noContext"
-msgstr "Այս հաստատության ամսագիրը չհաջողվեց գտնել:"
->>>>>>> c75cca10
+msgstr "Այս հաստատության ամսագիրը չհաջողվեց գտնել:"